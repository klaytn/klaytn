// Modifications Copyright 2018 The klaytn Authors
// Copyright 2015 The go-ethereum Authors
// This file is part of the go-ethereum library.
//
// The go-ethereum library is free software: you can redistribute it and/or modify
// it under the terms of the GNU Lesser General Public License as published by
// the Free Software Foundation, either version 3 of the License, or
// (at your option) any later version.
//
// The go-ethereum library is distributed in the hope that it will be useful,
// but WITHOUT ANY WARRANTY; without even the implied warranty of
// MERCHANTABILITY or FITNESS FOR A PARTICULAR PURPOSE. See the
// GNU Lesser General Public License for more details.
//
// You should have received a copy of the GNU Lesser General Public License
// along with the go-ethereum library. If not, see <http://www.gnu.org/licenses/>.
//
// This file is derived from params/version.go (2018/06/04).
// Modified and improved for the klaytn development.

package params

import "fmt"

const (
	ReleaseNum   = 0
	VersionMajor = 1  // Major version component of the current release
<<<<<<< HEAD
	VersionMinor = 11 // Minor version component of the current release
	VersionPatch = 1  // Patch version component of the current release
=======
	VersionMinor = 12 // Minor version component of the current release
	VersionPatch = 0  // Patch version component of the current release
>>>>>>> 3725b766
)

// Version holds the textual version string.
var Version = func() string {
	v := fmt.Sprintf("v%d.%d.%d", VersionMajor, VersionMinor, VersionPatch)
	return v
}()

func VersionWithCommit(gitCommit string) string {
	vsn := Version
	if len(gitCommit) >= 10 {
		vsn += "+" + gitCommit[:10]
	}
	return vsn
}<|MERGE_RESOLUTION|>--- conflicted
+++ resolved
@@ -25,13 +25,8 @@
 const (
 	ReleaseNum   = 0
 	VersionMajor = 1  // Major version component of the current release
-<<<<<<< HEAD
-	VersionMinor = 11 // Minor version component of the current release
-	VersionPatch = 1  // Patch version component of the current release
-=======
 	VersionMinor = 12 // Minor version component of the current release
 	VersionPatch = 0  // Patch version component of the current release
->>>>>>> 3725b766
 )
 
 // Version holds the textual version string.
