// Modifications Copyright 2018 The klaytn Authors
// Copyright 2016 The go-ethereum Authors
// This file is part of go-ethereum.
//
// go-ethereum is free software: you can redistribute it and/or modify
// it under the terms of the GNU General Public License as published by
// the Free Software Foundation, either version 3 of the License, or
// (at your option) any later version.
//
// go-ethereum is distributed in the hope that it will be useful,
// but WITHOUT ANY WARRANTY; without even the implied warranty of
// MERCHANTABILITY or FITNESS FOR A PARTICULAR PURPOSE. See the
// GNU General Public License for more details.
//
// You should have received a copy of the GNU General Public License
// along with go-ethereum. If not, see <http://www.gnu.org/licenses/>.
//
// This file is derived from cmd/geth/main.go (2018/06/04).
// Modified and improved for the klaytn development.

package main

import (
	"fmt"
	"os"
	"sort"

	"github.com/klaytn/klaytn/api/debug"
	"github.com/klaytn/klaytn/cmd/utils"
	"github.com/klaytn/klaytn/cmd/utils/nodecmd"
	"github.com/klaytn/klaytn/console"
	"github.com/klaytn/klaytn/log"
	"gopkg.in/urfave/cli.v1"
)

var (
	logger = log.NewModuleLogger(log.CMDKSCN)

	// The app that holds all commands and flags.
	app = utils.NewApp(nodecmd.GetGitCommit(), "The command line interface for Klaytn ServiceChain Node")
)

func init() {
	utils.InitHelper()
	// Initialize the CLI app and start kcn
	app.Action = nodecmd.RunKlaytnNode
	app.HideVersion = true // we have a command to print the version
	app.Copyright = "Copyright 2018-2019 The klaytn Authors"
	app.Commands = []cli.Command{
		// See utils/nodecmd/chaincmd.go:
		nodecmd.InitCommand,
		nodecmd.DumpGenesisCommand,

		// See utils/nodecmd/accountcmd.go
		nodecmd.AccountCommand,

		// See utils/nodecmd/consolecmd.go:
		nodecmd.GetConsoleCommand(nodecmd.KscnNodeFlags(), nodecmd.CommonRPCFlags),
		nodecmd.AttachCommand,

		// See utils/nodecmd/versioncmd.go:
		nodecmd.VersionCommand,

		// See utils/nodecmd/dumpconfigcmd.go:
		nodecmd.GetDumpConfigCommand(nodecmd.KscnNodeFlags(), nodecmd.CommonRPCFlags),
<<<<<<< HEAD
=======

		// See utils/nodecmd/snapshot.go:
		nodecmd.SnapshotCommand,
>>>>>>> a8bd970d
	}
	sort.Sort(cli.CommandsByName(app.Commands))

	app.Flags = nodecmd.KscnAppFlags()

	cli.AppHelpTemplate = utils.GlobalAppHelpTemplate
	cli.HelpPrinter = utils.NewHelpPrinter(utils.CategorizeFlags(app.Flags))

	app.CommandNotFound = nodecmd.CommandNotExist
	app.OnUsageError = nodecmd.OnUsageError
	app.Before = nodecmd.BeforeRunNode
	app.After = func(ctx *cli.Context) error {
		debug.Exit()
		console.Stdin.Close() // Resets terminal mode.
		return nil
	}
}

func main() {
	// Set NodeTypeFlag to cn
	utils.NodeTypeFlag.Value = "cn"
	utils.NetworkTypeFlag.Value = utils.SCNNetworkType

	if err := app.Run(os.Args); err != nil {
		fmt.Fprintln(os.Stderr, err)
		os.Exit(1)
	}
}<|MERGE_RESOLUTION|>--- conflicted
+++ resolved
@@ -63,12 +63,9 @@
 
 		// See utils/nodecmd/dumpconfigcmd.go:
 		nodecmd.GetDumpConfigCommand(nodecmd.KscnNodeFlags(), nodecmd.CommonRPCFlags),
-<<<<<<< HEAD
-=======
 
 		// See utils/nodecmd/snapshot.go:
 		nodecmd.SnapshotCommand,
->>>>>>> a8bd970d
 	}
 	sort.Sort(cli.CommandsByName(app.Commands))
 
