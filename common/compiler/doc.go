// Copyright 2018 The klaytn Authors
// Copyright 2015 The go-ethereum Authors
// This file is part of the go-ethereum library.
//
// The go-ethereum library is free software: you can redistribute it and/or modify
// it under the terms of the GNU Lesser General Public License as published by
// the Free Software Foundation, either version 3 of the License, or
// (at your option) any later version.
//
// The go-ethereum library is distributed in the hope that it will be useful,
// but WITHOUT ANY WARRANTY; without even the implied warranty of
// MERCHANTABILITY or FITNESS FOR A PARTICULAR PURPOSE. See the
// GNU Lesser General Public License for more details.
//
// You should have received a copy of the GNU Lesser General Public License
// along with the go-ethereum library. If not, see <http://www.gnu.org/licenses/>.
//
// This file is derived from common/compiler/solidity.go (2018/06/04).
// Modified and improved for the klaytn development.

/*
Package compiler wraps the Solidity compiler executable (solc).

<<<<<<< HEAD
This package is being used by `abigen` and test codes. And the package provides functions to compile Solidity source codes
=======
This package is being used by `abigen` and test codes and provides functions to compile Solidity source codes.
>>>>>>> 59920c1c
*/
package compiler<|MERGE_RESOLUTION|>--- conflicted
+++ resolved
@@ -21,10 +21,6 @@
 /*
 Package compiler wraps the Solidity compiler executable (solc).
 
-<<<<<<< HEAD
-This package is being used by `abigen` and test codes. And the package provides functions to compile Solidity source codes
-=======
-This package is being used by `abigen` and test codes and provides functions to compile Solidity source codes.
->>>>>>> 59920c1c
+This package is being used by `abigen` and test codes. And the package provides functions to compile Solidity source codes.
 */
 package compiler