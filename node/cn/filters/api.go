// Modifications Copyright 2018 The klaytn Authors
// Copyright 2015 The go-ethereum Authors
// This file is part of go-ethereum.
//
// The go-ethereum library is free software: you can redistribute it and/or modify
// it under the terms of the GNU Lesser General Public License as published by
// the Free Software Foundation, either version 3 of the License, or
// (at your option) any later version.
//
// The go-ethereum library is distributed in the hope that it will be useful,
// but WITHOUT ANY WARRANTY; without even the implied warranty of
// MERCHANTABILITY or FITNESS FOR A PARTICULAR PURPOSE. See the
// GNU Lesser General Public License for more details.
//
// You should have received a copy of the GNU Lesser General Public License
// along with the go-ethereum library. If not, see <http://www.gnu.org/licenses/>.
//
// This file is derived from eth/filters/api.go (2018/06/04).
// Modified and improved for the klaytn development.

package filters

import (
	"context"
	"encoding/json"
	"errors"
	"fmt"
	"math/big"
	"sync"
	"time"

	"github.com/klaytn/klaytn/params"

	"github.com/klaytn/klaytn"
	"github.com/klaytn/klaytn/blockchain/types"
	"github.com/klaytn/klaytn/common"
	"github.com/klaytn/klaytn/common/hexutil"
	"github.com/klaytn/klaytn/event"
	"github.com/klaytn/klaytn/networks/rpc"
	"github.com/klaytn/klaytn/storage/database"
)

var (
	deadline = 5 * time.Minute // consider a filter inactive if it has not been polled for within deadline

	getLogsCxtKeyMaxItems = "maxItems"       // the value of the context key should have the type of GetLogsMaxItems
	GetLogsDeadline       = 10 * time.Second // execution deadlines for getLogs and getFilterLogs APIs
	GetLogsMaxItems       = int(10000)       // maximum allowed number of return items for getLogs and getFilterLogs APIs
)

// filter is a helper struct that holds meta information over the filter type
// and associated subscription in the event system.
type filter struct {
	typ      Type
	deadline *time.Timer // filter is inactiv when deadline triggers
	hashes   []common.Hash
	crit     FilterCriteria
	logs     []*types.Log
	s        *Subscription // associated subscription in event system
}

// PublicFilterAPI offers support to create and manage filters. This will allow external clients to retrieve various
// information related to the Klaytn protocol such als blocks, transactions and logs.
type PublicFilterAPI struct {
	backend   Backend
	mux       *event.TypeMux
	quit      chan struct{}
	chainDB   database.DBManager
	events    *EventSystem
	filtersMu sync.Mutex
	filters   map[rpc.ID]*filter
}

// NewPublicFilterAPI returns a new PublicFilterAPI instance.
func NewPublicFilterAPI(backend Backend, lightMode bool) *PublicFilterAPI {
	api := &PublicFilterAPI{
		backend: backend,
		mux:     backend.EventMux(),
		chainDB: backend.ChainDB(),
		events:  NewEventSystem(backend.EventMux(), backend, lightMode),
		filters: make(map[rpc.ID]*filter),
	}
	go api.timeoutLoop()

	return api
}

// timeoutLoop runs every 5 minutes and deletes filters that have not been recently used.
// Tt is started when the api is created.
func (api *PublicFilterAPI) timeoutLoop() {
	ticker := time.NewTicker(5 * time.Minute)
	for {
		<-ticker.C
		api.filtersMu.Lock()
		for id, f := range api.filters {
			select {
			case <-f.deadline.C:
				f.s.Unsubscribe()
				delete(api.filters, id)
			default:
				continue
			}
		}
		api.filtersMu.Unlock()
	}
}

// NewPendingTransactionFilter creates a filter that fetches pending transaction hashes
// as transactions enter the pending state.
//
// It is part of the filter package because this filter can be used through the
// `klay_getFilterChanges` polling method that is also used for log filters.
func (api *PublicFilterAPI) NewPendingTransactionFilter() rpc.ID {
	var (
		pendingTxs   = make(chan []common.Hash)
		pendingTxSub = api.events.SubscribePendingTxs(pendingTxs)
	)

	api.filtersMu.Lock()
	api.filters[pendingTxSub.ID] = &filter{typ: PendingTransactionsSubscription, deadline: time.NewTimer(deadline), hashes: make([]common.Hash, 0), s: pendingTxSub}
	api.filtersMu.Unlock()

	go func() {
		for {
			select {
			case ph := <-pendingTxs:
				api.filtersMu.Lock()
				if f, found := api.filters[pendingTxSub.ID]; found {
					f.hashes = append(f.hashes, ph...)
				}
				api.filtersMu.Unlock()
			case <-pendingTxSub.Err():
				api.filtersMu.Lock()
				delete(api.filters, pendingTxSub.ID)
				api.filtersMu.Unlock()
				return
			}
		}
	}()

	return pendingTxSub.ID
}

// NewPendingTransactions creates a subscription that is triggered each time a transaction
// enters the transaction pool and was signed from one of the transactions this nodes manages.
func (api *PublicFilterAPI) NewPendingTransactions(ctx context.Context) (*rpc.Subscription, error) {
	notifier, supported := rpc.NotifierFromContext(ctx)
	if !supported {
		return &rpc.Subscription{}, rpc.ErrNotificationsUnsupported
	}

	rpcSub := notifier.CreateSubscription()

	go func() {
		txHashes := make(chan []common.Hash, 128)
		pendingTxSub := api.events.SubscribePendingTxs(txHashes)

		for {
			select {
			case hashes := <-txHashes:
				// To keep the original behaviour, send a single tx hash in one notification.
				// TODO(rjl493456442) Send a batch of tx hashes in one notification
				for _, h := range hashes {
					notifier.Notify(rpcSub.ID, h)
				}
			case <-rpcSub.Err():
				pendingTxSub.Unsubscribe()
				return
			case <-notifier.Closed():
				pendingTxSub.Unsubscribe()
				return
			}
		}
	}()

	return rpcSub, nil
}

// NewBlockFilter creates a filter that fetches blocks that are imported into the chain.
// It is part of the filter package since polling goes with eth_getFilterChanges.
func (api *PublicFilterAPI) NewBlockFilter() rpc.ID {
	var (
		headers   = make(chan *types.Header)
		headerSub = api.events.SubscribeNewHeads(headers)
	)

	api.filtersMu.Lock()
	api.filters[headerSub.ID] = &filter{typ: BlocksSubscription, deadline: time.NewTimer(deadline), hashes: make([]common.Hash, 0), s: headerSub}
	api.filtersMu.Unlock()

	go func() {
		for {
			select {
			case h := <-headers:
				api.filtersMu.Lock()
				if f, found := api.filters[headerSub.ID]; found {
					f.hashes = append(f.hashes, h.Hash())
				}
				api.filtersMu.Unlock()
			case <-headerSub.Err():
				api.filtersMu.Lock()
				delete(api.filters, headerSub.ID)
				api.filtersMu.Unlock()
				return
			}
		}
	}()

	return headerSub.ID
}

// RPCMarshalHeader converts the given header to the RPC output that includes the baseFeePerGas field.
func RPCMarshalHeader(head *types.Header, isEnabledEthTxTypeFork bool) map[string]interface{} {
	result := map[string]interface{}{
		"parentHash":       head.ParentHash,
		"reward":           head.Rewardbase,
		"stateRoot":        head.Root,
		"transactionsRoot": head.TxHash,
		"receiptsRoot":     head.ReceiptHash,
		"logsBloom":        head.Bloom,
		"blockScore":       (*hexutil.Big)(head.BlockScore),
		"number":           (*hexutil.Big)(head.Number),
		"gasUsed":          hexutil.Uint64(head.GasUsed),
		"timestamp":        (*hexutil.Big)(head.Time),
		"timestampFoS":     hexutil.Uint(head.TimeFoS),
		"extraData":        hexutil.Bytes(head.Extra),
		"governanceData":   hexutil.Bytes(head.Governance),
		"hash":             head.Hash(),
	}

	if len(head.Vote) != 0 {
		result["voteData"] = hexutil.Bytes(head.Vote)
	}

	if isEnabledEthTxTypeFork {
<<<<<<< HEAD
		result["baseFeePerGas"] = (*hexutil.Big)(new(big.Int).SetUint64(params.ZeroBaseFee))
=======
		if head.BaseFee != nil {
			// KIP71 hardforked block
			result["baseFeePerGas"] = (*hexutil.Big)(head.BaseFee)
		} else {
			result["baseFeePerGas"] = (*hexutil.Big)(new(big.Int).SetUint64(params.ZeroBaseFee))
		}
>>>>>>> 798bac00
	}

	return result
}

// NewHeads send a notification each time a new (header) block is appended to the chain.
func (api *PublicFilterAPI) NewHeads(ctx context.Context) (*rpc.Subscription, error) {
	notifier, supported := rpc.NotifierFromContext(ctx)
	if !supported {
		return &rpc.Subscription{}, rpc.ErrNotificationsUnsupported
	}

	rpcSub := notifier.CreateSubscription()

	go func() {
		headers := make(chan *types.Header)
		headersSub := api.events.SubscribeNewHeads(headers)

		for {
			select {
			case h := <-headers:
				header := RPCMarshalHeader(h, api.backend.ChainConfig().IsEthTxTypeForkEnabled(h.Number))
				notifier.Notify(rpcSub.ID, header)
			case <-rpcSub.Err():
				headersSub.Unsubscribe()
				return
			case <-notifier.Closed():
				headersSub.Unsubscribe()
				return
			}
		}
	}()

	return rpcSub, nil
}

// Logs creates a subscription that fires for all new log that match the given filter criteria.
func (api *PublicFilterAPI) Logs(ctx context.Context, crit FilterCriteria) (*rpc.Subscription, error) {
	notifier, supported := rpc.NotifierFromContext(ctx)
	if !supported {
		return &rpc.Subscription{}, rpc.ErrNotificationsUnsupported
	}

	var (
		rpcSub      = notifier.CreateSubscription()
		matchedLogs = make(chan []*types.Log)
	)

	logsSub, err := api.events.SubscribeLogs(klaytn.FilterQuery(crit), matchedLogs)
	if err != nil {
		return nil, err
	}

	go func() {
		for {
			select {
			case logs := <-matchedLogs:
				for _, log := range logs {
					notifier.Notify(rpcSub.ID, &log)
				}
			case <-rpcSub.Err(): // client send an unsubscribe request
				logsSub.Unsubscribe()
				return
			case <-notifier.Closed(): // connection dropped
				logsSub.Unsubscribe()
				return
			}
		}
	}()

	return rpcSub, nil
}

// FilterCriteria represents a request to create a new filter.
// Same as klaytn.FilterQuery but with UnmarshalJSON() method.
type FilterCriteria klaytn.FilterQuery

// NewFilter creates a new filter and returns the filter id. It can be
// used to retrieve logs when the state changes. This method cannot be
// used to fetch logs that are already stored in the state.
//
// Default criteria for the from and to block are "latest".
// Using "latest" as block number will return logs for mined blocks.
// Using "pending" as block number returns logs for not yet mined (pending) blocks.
// In case logs are removed (chain reorg) previously returned logs are returned
// again but with the removed property set to true.
//
// In case "fromBlock" > "toBlock" an error is returned.
func (api *PublicFilterAPI) NewFilter(crit FilterCriteria) (rpc.ID, error) {
	logs := make(chan []*types.Log)
	logsSub, err := api.events.SubscribeLogs(klaytn.FilterQuery(crit), logs)
	if err != nil {
		return rpc.ID(""), err
	}

	api.filtersMu.Lock()
	api.filters[logsSub.ID] = &filter{typ: LogsSubscription, crit: crit, deadline: time.NewTimer(deadline), logs: make([]*types.Log, 0), s: logsSub}
	api.filtersMu.Unlock()

	go func() {
		for {
			select {
			case l := <-logs:
				api.filtersMu.Lock()
				if f, found := api.filters[logsSub.ID]; found {
					f.logs = append(f.logs, l...)
				}
				api.filtersMu.Unlock()
			case <-logsSub.Err():
				api.filtersMu.Lock()
				delete(api.filters, logsSub.ID)
				api.filtersMu.Unlock()
				return
			}
		}
	}()

	return logsSub.ID, nil
}

// GetLogs returns logs matching the given argument that are stored within the state.
func (api *PublicFilterAPI) GetLogs(ctx context.Context, crit FilterCriteria) ([]*types.Log, error) {
	ctx = context.WithValue(ctx, getLogsCxtKeyMaxItems, GetLogsMaxItems)
	ctx, cancelFnc := context.WithTimeout(ctx, GetLogsDeadline)
	defer cancelFnc()

	// Convert the RPC block numbers into internal representations
	if crit.FromBlock == nil {
		crit.FromBlock = big.NewInt(rpc.LatestBlockNumber.Int64())
	}
	if crit.ToBlock == nil {
		crit.ToBlock = big.NewInt(rpc.LatestBlockNumber.Int64())
	}

	// Create and run the filter to get all the logs
	filter := NewRangeFilter(api.backend, crit.FromBlock.Int64(), crit.ToBlock.Int64(), crit.Addresses, crit.Topics)

	logs, err := filter.Logs(ctx)
	if err != nil {
		return nil, err
	}
	return returnLogs(logs), err
}

// UninstallFilter removes the filter with the given filter id.
func (api *PublicFilterAPI) UninstallFilter(id rpc.ID) bool {
	api.filtersMu.Lock()
	f, found := api.filters[id]
	if found {
		delete(api.filters, id)
	}
	api.filtersMu.Unlock()
	if found {
		f.s.Unsubscribe()
	}

	return found
}

// GetFilterLogs returns the logs for the filter with the given id.
// If the filter could not be found an empty array of logs is returned.
func (api *PublicFilterAPI) GetFilterLogs(ctx context.Context, id rpc.ID) ([]*types.Log, error) {
	ctx = context.WithValue(ctx, getLogsCxtKeyMaxItems, GetLogsMaxItems)
	ctx, cancelFnc := context.WithTimeout(ctx, GetLogsDeadline)
	defer cancelFnc()

	api.filtersMu.Lock()
	f, found := api.filters[id]
	api.filtersMu.Unlock()

	if !found || f.typ != LogsSubscription {
		return nil, fmt.Errorf("filter not found")
	}

	begin := rpc.LatestBlockNumber.Int64()
	if f.crit.FromBlock != nil {
		begin = f.crit.FromBlock.Int64()
	}
	end := rpc.LatestBlockNumber.Int64()
	if f.crit.ToBlock != nil {
		end = f.crit.ToBlock.Int64()
	}
	// Create and run the filter to get all the logs
	filter := NewRangeFilter(api.backend, begin, end, f.crit.Addresses, f.crit.Topics)

	logs, err := filter.Logs(ctx)
	if err != nil {
		return nil, err
	}
	return returnLogs(logs), nil
}

// GetFilterChanges returns the logs for the filter with the given id since
// last time it was called. This can be used for polling.
//
// For pending transaction and block filters the result is []common.Hash.
// (pending)Log filters return []Log.
func (api *PublicFilterAPI) GetFilterChanges(id rpc.ID) (interface{}, error) {
	api.filtersMu.Lock()
	defer api.filtersMu.Unlock()

	if f, found := api.filters[id]; found {
		if !f.deadline.Stop() {
			// timer expired but filter is not yet removed in timeout loop
			// receive timer value and reset timer
			<-f.deadline.C
		}
		f.deadline.Reset(deadline)

		switch f.typ {
		case PendingTransactionsSubscription, BlocksSubscription:
			hashes := f.hashes
			f.hashes = nil
			return returnHashes(hashes), nil
		case LogsSubscription:
			logs := f.logs
			f.logs = nil
			return returnLogs(logs), nil
		}
	}

	return []interface{}{}, fmt.Errorf("filter not found")
}

// Events return private field events of PublicFilterAPI.
func (api *PublicFilterAPI) Events() *EventSystem {
	return api.events
}

// returnHashes is a helper that will return an empty hash array case the given hash array is nil,
// otherwise the given hashes array is returned.
func returnHashes(hashes []common.Hash) []common.Hash {
	if hashes == nil {
		return []common.Hash{}
	}
	return hashes
}

// returnLogs is a helper that will return an empty log array in case the given logs array is nil,
// otherwise the given logs array is returned.
func returnLogs(logs []*types.Log) []*types.Log {
	if logs == nil {
		return []*types.Log{}
	}
	return logs
}

// UnmarshalJSON sets *args fields with given data.
func (args *FilterCriteria) UnmarshalJSON(data []byte) error {
	type input struct {
		From      *rpc.BlockNumber `json:"fromBlock"`
		ToBlock   *rpc.BlockNumber `json:"toBlock"`
		Addresses interface{}      `json:"address"`
		Topics    []interface{}    `json:"topics"`
	}

	var raw input
	if err := json.Unmarshal(data, &raw); err != nil {
		return err
	}

	if raw.From != nil {
		args.FromBlock = big.NewInt(raw.From.Int64())
	}

	if raw.ToBlock != nil {
		args.ToBlock = big.NewInt(raw.ToBlock.Int64())
	}

	args.Addresses = []common.Address{}

	if raw.Addresses != nil {
		// raw.Address can contain a single address or an array of addresses
		switch rawAddr := raw.Addresses.(type) {
		case []interface{}:
			for i, addr := range rawAddr {
				if strAddr, ok := addr.(string); ok {
					addr, err := decodeAddress(strAddr)
					if err != nil {
						return fmt.Errorf("invalid address at index %d: %v", i, err)
					}
					args.Addresses = append(args.Addresses, addr)
				} else {
					return fmt.Errorf("non-string address at index %d", i)
				}
			}
		case string:
			addr, err := decodeAddress(rawAddr)
			if err != nil {
				return fmt.Errorf("invalid address: %v", err)
			}
			args.Addresses = []common.Address{addr}
		default:
			return errors.New("invalid addresses in query")
		}
	}

	// topics is an array consisting of strings and/or arrays of strings.
	// JSON null values are converted to common.Hash{} and ignored by the filter manager.
	if len(raw.Topics) > 0 {
		args.Topics = make([][]common.Hash, len(raw.Topics))
		for i, t := range raw.Topics {
			switch topic := t.(type) {
			case nil:
				// ignore topic when matching logs

			case string:
				// match specific topic
				top, err := decodeTopic(topic)
				if err != nil {
					return err
				}
				args.Topics[i] = []common.Hash{top}

			case []interface{}:
				// or case e.g. [null, "topic0", "topic1"]
				for _, rawTopic := range topic {
					if rawTopic == nil {
						// null component, match all
						args.Topics[i] = nil
						break
					}
					if topic, ok := rawTopic.(string); ok {
						parsed, err := decodeTopic(topic)
						if err != nil {
							return err
						}
						args.Topics[i] = append(args.Topics[i], parsed)
					} else {
						return fmt.Errorf("invalid topic(s)")
					}
				}
			default:
				return fmt.Errorf("invalid topic(s)")
			}
		}
	}

	return nil
}

func decodeAddress(s string) (common.Address, error) {
	b, err := hexutil.Decode(s)
	if err == nil && len(b) != common.AddressLength {
		err = fmt.Errorf("hex has invalid length %d after decoding", len(b))
	}
	return common.BytesToAddress(b), err
}

func decodeTopic(s string) (common.Hash, error) {
	b, err := hexutil.Decode(s)
	if err == nil && len(b) != common.HashLength {
		err = fmt.Errorf("hex has invalid length %d after decoding", len(b))
	}
	return common.BytesToHash(b), err
}<|MERGE_RESOLUTION|>--- conflicted
+++ resolved
@@ -233,16 +233,12 @@
 	}
 
 	if isEnabledEthTxTypeFork {
-<<<<<<< HEAD
-		result["baseFeePerGas"] = (*hexutil.Big)(new(big.Int).SetUint64(params.ZeroBaseFee))
-=======
 		if head.BaseFee != nil {
 			// KIP71 hardforked block
 			result["baseFeePerGas"] = (*hexutil.Big)(head.BaseFee)
 		} else {
 			result["baseFeePerGas"] = (*hexutil.Big)(new(big.Int).SetUint64(params.ZeroBaseFee))
 		}
->>>>>>> 798bac00
 	}
 
 	return result
