// Modifications Copyright 2018 The klaytn Authors
// Copyright 2014 The go-ethereum Authors
// This file is part of go-ethereum.
//
// The go-ethereum library is free software: you can redistribute it and/or modify
// it under the terms of the GNU Lesser General Public License as published by
// the Free Software Foundation, either version 3 of the License, or
// (at your option) any later version.
//
// The go-ethereum library is distributed in the hope that it will be useful,
// but WITHOUT ANY WARRANTY; without even the implied warranty of
// MERCHANTABILITY or FITNESS FOR A PARTICULAR PURPOSE. See the
// GNU Lesser General Public License for more details.
//
// You should have received a copy of the GNU Lesser General Public License
// along with the go-ethereum library. If not, see <http://www.gnu.org/licenses/>.
//
// This file is derived from eth/backend.go (2018/06/04).
// Modified and improved for the klaytn development.

package cn

import (
	"errors"
	"fmt"
	"math/big"
	"os/exec"
	"runtime"
	"sync"
	"time"

	"github.com/klaytn/klaytn"
	"github.com/klaytn/klaytn/accounts"
	"github.com/klaytn/klaytn/api"
	"github.com/klaytn/klaytn/blockchain"
	"github.com/klaytn/klaytn/blockchain/bloombits"
	"github.com/klaytn/klaytn/blockchain/state"
	"github.com/klaytn/klaytn/blockchain/types"
	"github.com/klaytn/klaytn/common"
	"github.com/klaytn/klaytn/common/hexutil"
	"github.com/klaytn/klaytn/consensus"
	"github.com/klaytn/klaytn/consensus/istanbul"
	istanbulBackend "github.com/klaytn/klaytn/consensus/istanbul/backend"
	"github.com/klaytn/klaytn/crypto"
	"github.com/klaytn/klaytn/datasync/downloader"
	"github.com/klaytn/klaytn/event"
	"github.com/klaytn/klaytn/governance"
	"github.com/klaytn/klaytn/networks/p2p"
	"github.com/klaytn/klaytn/networks/rpc"
	"github.com/klaytn/klaytn/node"
	"github.com/klaytn/klaytn/node/cn/filters"
	"github.com/klaytn/klaytn/node/cn/gasprice"
	"github.com/klaytn/klaytn/node/cn/tracers"
	"github.com/klaytn/klaytn/params"
	"github.com/klaytn/klaytn/reward"
	"github.com/klaytn/klaytn/rlp"
	"github.com/klaytn/klaytn/storage/database"
	"github.com/klaytn/klaytn/work"
)

var errCNLightSync = errors.New("can't run cn.CN in light sync mode")

//go:generate mockgen -destination=node/cn/mocks/lesserver_mock.go -package=mocks github.com/klaytn/klaytn/node/cn LesServer
type LesServer interface {
	Start(srvr p2p.Server)
	Stop()
	Protocols() []p2p.Protocol
	SetBloomBitsIndexer(bbIndexer *blockchain.ChainIndexer)
}

// Miner is an interface of work.Miner used by ServiceChain.
//
//go:generate mockgen -destination=node/cn/mocks/miner_mock.go -package=mocks github.com/klaytn/klaytn/node/cn Miner
type Miner interface {
	Start()
	Stop()
	Register(agent work.Agent)
	Mining() bool
	HashRate() (tot int64)
	SetExtra(extra []byte) error
	Pending() (*types.Block, *state.StateDB)
	PendingBlock() *types.Block
}

// BackendProtocolManager is an interface of cn.ProtocolManager used from cn.CN and cn.ServiceChain.
//
//go:generate mockgen -destination=node/cn/protocolmanager_mock_test.go github.com/klaytn/klaytn/node/cn BackendProtocolManager
type BackendProtocolManager interface {
	Downloader() ProtocolManagerDownloader
	SetWsEndPoint(wsep string)
	GetSubProtocols() []p2p.Protocol
	ProtocolVersion() int
	ReBroadcastTxs(transactions types.Transactions)
	SetAcceptTxs()
	SetRewardbase(addr common.Address)
	SetRewardbaseWallet(wallet accounts.Wallet)
	NodeType() common.ConnType
	Start(maxPeers int)
	Stop()
	SetSyncStop(flag bool)
}

// CN implements the Klaytn consensus node service.
type CN struct {
	config      *Config
	chainConfig *params.ChainConfig

	// Handlers
	txPool          work.TxPool
	blockchain      work.BlockChain
	protocolManager BackendProtocolManager
	lesServer       LesServer

	// DB interfaces
	chainDB database.DBManager // Block chain database

	eventMux       *event.TypeMux
	engine         consensus.Engine
	accountManager accounts.AccountManager

	bloomRequests     chan chan *bloombits.Retrieval // Channel receiving bloom data retrieval requests
	bloomIndexer      *blockchain.ChainIndexer       // Bloom indexer operating during block imports
	closeBloomHandler chan struct{}

	APIBackend *CNAPIBackend

	miner    Miner
	gasPrice *big.Int

	rewardbase common.Address

	networkId     uint64
	netRPCService *api.PublicNetAPI

	lock sync.RWMutex // Protects the variadic fields (e.g. gas price)

	components []interface{}

	governance governance.Engine
}

func (s *CN) AddLesServer(ls LesServer) {
	s.lesServer = ls
	ls.SetBloomBitsIndexer(s.bloomIndexer)
}

// senderTxHashIndexer subscribes chainEvent and stores senderTxHash to txHash mapping information.
func senderTxHashIndexer(db database.DBManager, chainEvent <-chan blockchain.ChainEvent, subscription event.Subscription) {
	defer subscription.Unsubscribe()

	for {
		select {
		case event := <-chainEvent:
			var err error
			batch := db.NewSenderTxHashToTxHashBatch()
			for _, tx := range event.Block.Transactions() {
				senderTxHash, ok := tx.SenderTxHash()

				// senderTxHash and txHash are the same if tx is not a fee-delegated tx.
				// Do not store mapping between senderTxHash and txHash in this case.
				if !ok {
					continue
				}

				txHash := tx.Hash()

				if err = db.PutSenderTxHashToTxHashToBatch(batch, senderTxHash, txHash); err != nil {
					logger.Error("Failed to store senderTxHash to txHash mapping to database",
						"blockNum", event.Block.Number(), "senderTxHash", senderTxHash, "txHash", txHash, "err", err)
					break
				}
			}

			if err == nil {
				batch.Write()
			}

		case <-subscription.Err():
			return
		}
	}
}

func checkSyncMode(config *Config) error {
	if !config.SyncMode.IsValid() {
		return fmt.Errorf("invalid sync mode %d", config.SyncMode)
	}
	if config.SyncMode == downloader.LightSync {
		return errCNLightSync
	}
	return nil
}

func setEngineType(chainConfig *params.ChainConfig) {
	if chainConfig.Clique != nil {
		types.EngineType = types.Engine_Clique
	}
	if chainConfig.Istanbul != nil {
		types.EngineType = types.Engine_IBFT
	}
}

// New creates a new CN object (including the
// initialisation of the common CN object)
func New(ctx *node.ServiceContext, config *Config) (*CN, error) {
	if err := checkSyncMode(config); err != nil {
		return nil, err
	}

	chainDB := CreateDB(ctx, config, "chaindata")

	chainConfig, genesisHash, genesisErr := blockchain.SetupGenesisBlock(chainDB, config.Genesis, config.NetworkId, config.IsPrivate, false)
	if _, ok := genesisErr.(*params.ConfigCompatError); genesisErr != nil && !ok {
		return nil, genesisErr
	}

	setEngineType(chainConfig)

	// load governance state
	chainConfig.SetDefaults()
	// latest values will be applied to chainConfig after NewMixedEngine call
	governance := governance.NewMixedEngine(chainConfig, chainDB)
	logger.Info("Initialised chain configuration", "config", chainConfig)

	config.GasPrice = new(big.Int).SetUint64(chainConfig.UnitPrice)

	cn := &CN{
		config:            config,
		chainDB:           chainDB,
		chainConfig:       chainConfig,
		eventMux:          ctx.EventMux,
		accountManager:    ctx.AccountManager,
		engine:            CreateConsensusEngine(ctx, config, chainConfig, chainDB, governance, ctx.NodeType()),
		networkId:         config.NetworkId,
		gasPrice:          config.GasPrice,
		rewardbase:        config.Rewardbase,
		bloomRequests:     make(chan chan *bloombits.Retrieval),
		bloomIndexer:      NewBloomIndexer(chainDB, params.BloomBitsBlocks),
		closeBloomHandler: make(chan struct{}),
		governance:        governance,
	}

	// istanbul BFT. Derive and set node's address using nodekey
	if cn.chainConfig.Istanbul != nil {
		governance.SetNodeAddress(crypto.PubkeyToAddress(ctx.NodeKey().PublicKey))
	}

	logger.Info("Initialising Klaytn protocol", "versions", cn.engine.Protocol().Versions, "network", config.NetworkId)

	if !config.SkipBcVersionCheck {
		if err := blockchain.CheckBlockChainVersion(chainDB); err != nil {
			return nil, err
		}
	}
	var (
		vmConfig    = config.getVMConfig()
		cacheConfig = &blockchain.CacheConfig{
			ArchiveMode: config.NoPruning, CacheSize: config.TrieCacheSize,
			BlockInterval: config.TrieBlockInterval, TriesInMemory: config.TriesInMemory,
			TrieNodeCacheConfig: &config.TrieNodeCacheConfig, SenderTxHashIndexing: config.SenderTxHashIndexing, SnapshotCacheSize: config.SnapshotCacheSize, SnapshotAsyncGen: config.SnapshotAsyncGen,
		}
	)

	bc, err := blockchain.NewBlockChain(chainDB, cacheConfig, cn.chainConfig, cn.engine, vmConfig)
	if err != nil {
		return nil, err
	}
	bc.SetCanonicalBlock(config.StartBlockNumber)

	cn.blockchain = bc
	governance.SetBlockchain(cn.blockchain)
<<<<<<< HEAD
	blockchain.InitDeriveSha(cn.chainConfig)
=======
	if err := governance.UpdateParams(); err != nil {
		return nil, err
	}

>>>>>>> 8f17aafb
	// Synchronize proposerpolicy & useGiniCoeff
	if cn.blockchain.Config().Istanbul != nil {
		cn.blockchain.Config().Istanbul.ProposerPolicy = governance.Params().Policy()
	}
	if cn.blockchain.Config().Governance.Reward != nil {
		cn.blockchain.Config().Governance.Reward.UseGiniCoeff = governance.Params().UseGiniCoeff()
	}

	if config.SenderTxHashIndexing {
		ch := make(chan blockchain.ChainEvent, 255)
		chainEventSubscription := cn.blockchain.SubscribeChainEvent(ch)
		go senderTxHashIndexer(chainDB, ch, chainEventSubscription)
	}

	// Rewind the chain in case of an incompatible config upgrade.
	if compat, ok := genesisErr.(*params.ConfigCompatError); ok {
		logger.Error("Rewinding chain to upgrade configuration", "err", compat)
		cn.blockchain.SetHead(compat.RewindTo)
		chainDB.WriteChainConfig(genesisHash, cn.chainConfig)
	}
	cn.bloomIndexer.Start(cn.blockchain)

	if config.TxPool.Journal != "" {
		config.TxPool.Journal = ctx.ResolvePath(config.TxPool.Journal)
	}
	// TODO-Klaytn-ServiceChain: add account creation prevention in the txPool if TxTypeAccountCreation is supported.
	config.TxPool.NoAccountCreation = config.NoAccountCreation
	cn.txPool = blockchain.NewTxPool(config.TxPool, cn.chainConfig, bc)
	governance.SetTxPool(cn.txPool)

	// Permit the downloader to use the trie cache allowance during fast sync
	cacheLimit := cacheConfig.TrieNodeCacheConfig.LocalCacheSizeMiB
	if cn.protocolManager, err = NewProtocolManager(cn.chainConfig, config.SyncMode, config.NetworkId, cn.eventMux, cn.txPool, cn.engine, cn.blockchain, chainDB, cacheLimit, ctx.NodeType(), config); err != nil {
		return nil, err
	}

	if err := cn.setAcceptTxs(); err != nil {
		logger.Error("Failed to decode IstanbulExtra", "err", err)
	}

	cn.protocolManager.SetWsEndPoint(config.WsEndpoint)

	if err := cn.setRewardWallet(); err != nil {
		logger.Error("Error happened while setting the reward wallet", "err", err)
	}

	if governance.Params().Policy() == uint64(istanbul.WeightedRandom) {
		// NewStakingManager is called with proper non-nil parameters
		reward.NewStakingManager(cn.blockchain, governance, cn.chainDB)
	}

	// set worker
	if config.WorkerDisable {
		cn.miner = work.NewFakeWorker()
		// Istanbul backend can be accessed by APIs to call its methods even though the core of the
		// consensus engine doesn't run.
		istBackend, ok := cn.engine.(consensus.Istanbul)
		if ok {
			istBackend.SetChain(cn.blockchain)
		}
	} else {
		// TODO-Klaytn improve to handle drop transaction on network traffic in PN and EN
		cn.miner = work.New(cn, cn.chainConfig, cn.EventMux(), cn.engine, ctx.NodeType(), crypto.PubkeyToAddress(ctx.NodeKey().PublicKey), cn.config.TxResendUseLegacy)
	}

	// istanbul BFT
	cn.miner.SetExtra(makeExtraData(config.ExtraData))

	cn.APIBackend = &CNAPIBackend{cn, nil}

	gpoParams := config.GPO

	// NOTE-Klaytn Now we use latest unitPrice
	//         So let's override gpoParams.Default with config.GasPrice
	gpoParams.Default = config.GasPrice

	cn.APIBackend.gpo = gasprice.NewOracle(cn.APIBackend, gpoParams, cn.txPool)
	//@TODO Klaytn add core component
	cn.addComponent(cn.blockchain)
	cn.addComponent(cn.txPool)
	cn.addComponent(cn.APIs())
	cn.addComponent(cn.ChainDB())
	cn.addComponent(cn.engine)

	if config.AutoRestartFlag {
		daemonPath := config.DaemonPathFlag
		restartInterval := config.RestartTimeOutFlag
		if restartInterval <= time.Second {
			logger.Crit("Invalid auto-restart timeout", "timeout", restartInterval)
		}

		// Restarts the node with the same configuration if blockNumber is not changed for a specific time.
		restartTimer := time.AfterFunc(restartInterval, func() {
			logger.Warn("Restart node", "command", daemonPath+" restart")
			cmd := exec.Command(daemonPath, "restart")
			cmd.Run()
		})
		logger.Info("Initialize auto-restart feature", "timeout", restartInterval, "daemonPath", daemonPath)

		go func() {
			blockChecker := time.NewTicker(time.Second)
			prevBlockNum := cn.blockchain.CurrentBlock().NumberU64()

			for range blockChecker.C {
				currentBlockNum := cn.blockchain.CurrentBlock().NumberU64()

				if prevBlockNum != currentBlockNum {
					prevBlockNum = currentBlockNum
					restartTimer.Reset(restartInterval)
				}
			}
		}()
	}

	// Only for KES nodes
	if config.TrieNodeCacheConfig.RedisSubscribeBlockEnable {
		go cn.blockchain.BlockSubscriptionLoop(cn.txPool.(*blockchain.TxPool))
	}

	return cn, nil
}

// setAcceptTxs sets AcceptTxs flag in 1CN case to receive tx propagation.
func (s *CN) setAcceptTxs() error {
	if s.chainConfig.Istanbul != nil {
		istanbulExtra, err := types.ExtractIstanbulExtra(s.blockchain.Genesis().Header())
		if err != nil {
			return err
		} else {
			if len(istanbulExtra.Validators) == 1 {
				s.protocolManager.SetAcceptTxs()
			}
		}
	}
	return nil
}

// setRewardWallet sets reward base and reward base wallet if the node is CN.
func (s *CN) setRewardWallet() error {
	if s.protocolManager.NodeType() == common.CONSENSUSNODE {
		wallet, err := s.RewardbaseWallet()
		if err != nil {
			return err
		} else {
			s.protocolManager.SetRewardbaseWallet(wallet)
		}
		s.protocolManager.SetRewardbase(s.rewardbase)
	}
	return nil
}

// add component which may be used in another service component
func (s *CN) addComponent(component interface{}) {
	s.components = append(s.components, component)
}

func (s *CN) Components() []interface{} {
	return s.components
}

func (s *CN) SetComponents(component []interface{}) {
	// do nothing
}

// istanbul BFT
func makeExtraData(extra []byte) []byte {
	if len(extra) == 0 {
		// create default extradata
		extra, _ = rlp.EncodeToBytes([]interface{}{
			uint(params.VersionMajor<<16 | params.VersionMinor<<8 | params.VersionPatch),
			"klay",
			runtime.Version(),
			runtime.GOOS,
		})
	}
	if uint64(len(extra)) > params.GetMaximumExtraDataSize() {
		logger.Warn("Miner extra data exceed limit", "extra", hexutil.Bytes(extra), "limit", params.GetMaximumExtraDataSize())
		extra = nil
	}
	return extra
}

// CreateDB creates the chain database.
func CreateDB(ctx *node.ServiceContext, config *Config, name string) database.DBManager {
	dbc := &database.DBConfig{
		Dir: name, DBType: config.DBType, ParallelDBWrite: config.ParallelDBWrite, SingleDB: config.SingleDB, NumStateTrieShards: config.NumStateTrieShards,
		LevelDBCacheSize: config.LevelDBCacheSize, OpenFilesLimit: database.GetOpenFilesLimit(), LevelDBCompression: config.LevelDBCompression,
		LevelDBBufferPool: config.LevelDBBufferPool, EnableDBPerfMetrics: config.EnableDBPerfMetrics, DynamoDBConfig: &config.DynamoDBConfig,
	}
	return ctx.OpenDatabase(dbc)
}

// CreateConsensusEngine creates the required type of consensus engine instance for a Klaytn service
func CreateConsensusEngine(ctx *node.ServiceContext, config *Config, chainConfig *params.ChainConfig, db database.DBManager, gov governance.Engine, nodetype common.ConnType) consensus.Engine {
	// Only istanbul  BFT is allowed in the main net. PoA is supported by service chain
	if chainConfig.Governance == nil {
		chainConfig.Governance = params.GetDefaultGovernanceConfig()
	}
	return istanbulBackend.New(config.Rewardbase, &config.Istanbul, ctx.NodeKey(), db, gov, nodetype)
}

// APIs returns the collection of RPC services the ethereum package offers.
// NOTE, some of these services probably need to be moved to somewhere else.
func (s *CN) APIs() []rpc.API {
	apis, ethAPI := api.GetAPIs(s.APIBackend)

	// Append any APIs exposed explicitly by the consensus engine
	apis = append(apis, s.engine.APIs(s.BlockChain())...)

	publicFilterAPI := filters.NewPublicFilterAPI(s.APIBackend, false)
	governanceKlayAPI := governance.NewGovernanceKlayAPI(s.governance, s.blockchain)
	publicGovernanceAPI := governance.NewGovernanceAPI(s.governance)
	publicDownloaderAPI := downloader.NewPublicDownloaderAPI(s.protocolManager.Downloader(), s.eventMux)
	privateTracerAPI := tracers.NewAPI(s.APIBackend)

	ethAPI.SetPublicFilterAPI(publicFilterAPI)
	ethAPI.SetGovernanceKlayAPI(governanceKlayAPI)
	ethAPI.SetPublicGovernanceAPI(publicGovernanceAPI)

	// Append all the local APIs and return
	return append(apis, []rpc.API{
		{
			Namespace: "klay",
			Version:   "1.0",
			Service:   NewPublicKlayAPI(s),
			Public:    true,
		}, {
			Namespace: "klay",
			Version:   "1.0",
			Service:   publicDownloaderAPI,
			Public:    true,
		}, {
			Namespace: "klay",
			Version:   "1.0",
			Service:   publicFilterAPI,
			Public:    true,
		}, {
			Namespace: "eth",
			Version:   "1.0",
			Service:   publicDownloaderAPI,
			Public:    true,
		}, {
			Namespace: "admin",
			Version:   "1.0",
			Service:   NewPrivateAdminAPI(s),
		}, {
			Namespace: "debug",
			Version:   "1.0",
			Service:   NewPublicDebugAPI(s),
			Public:    true,
		}, {
			Namespace: "debug",
			Version:   "1.0",
			Service:   NewPrivateDebugAPI(s.chainConfig, s),
		}, {
			Namespace: "debug",
			Version:   "1.0",
			Service:   privateTracerAPI,
			Public:    false,
		}, {
			Namespace: "net",
			Version:   "1.0",
			Service:   s.netRPCService,
			Public:    true,
		}, {
			Namespace: "governance",
			Version:   "1.0",
			Service:   governance.NewGovernanceAPI(s.governance),
			Public:    true,
		}, {
			Namespace: "klay",
			Version:   "1.0",
			Service:   governanceKlayAPI,
			Public:    true,
		}, {
			Namespace: "eth",
			Version:   "1.0",
			Service:   ethAPI,
			Public:    true,
		},
	}...)
}

func (s *CN) ResetWithGenesisBlock(gb *types.Block) {
	s.blockchain.ResetWithGenesisBlock(gb)
}

func (s *CN) Rewardbase() (eb common.Address, err error) {
	s.lock.RLock()
	rewardbase := s.rewardbase
	s.lock.RUnlock()

	if rewardbase != (common.Address{}) {
		return rewardbase, nil
	}
	if wallets := s.AccountManager().Wallets(); len(wallets) > 0 {
		if accounts := wallets[0].Accounts(); len(accounts) > 0 {
			rewardbase := accounts[0].Address

			s.lock.Lock()
			s.rewardbase = rewardbase
			s.lock.Unlock()

			logger.Info("Rewardbase automatically configured", "address", rewardbase)
			return rewardbase, nil
		}
	}

	return common.Address{}, fmt.Errorf("rewardbase must be explicitly specified")
}

func (s *CN) RewardbaseWallet() (accounts.Wallet, error) {
	rewardBase, err := s.Rewardbase()
	if err != nil {
		return nil, err
	}

	account := accounts.Account{Address: rewardBase}
	wallet, err := s.AccountManager().Find(account)
	if err != nil {
		logger.Error("find err", "err", err)
		return nil, err
	}
	return wallet, nil
}

func (s *CN) SetRewardbase(rewardbase common.Address) {
	s.lock.Lock()
	s.rewardbase = rewardbase
	s.lock.Unlock()
	wallet, err := s.RewardbaseWallet()
	if err != nil {
		logger.Error("find err", "err", err)
	}
	s.protocolManager.SetRewardbase(rewardbase)
	s.protocolManager.SetRewardbaseWallet(wallet)
}

func (s *CN) StartMining(local bool) error {
	if local {
		// If local (CPU) mining is started, we can disable the transaction rejection
		// mechanism introduced to speed sync times. CPU mining on mainnet is ludicrous
		// so none will ever hit this path, whereas marking sync done on CPU mining
		// will ensure that private networks work in single miner mode too.
		s.protocolManager.SetAcceptTxs()
	}
	go s.miner.Start()
	return nil
}

func (s *CN) StopMining()    { s.miner.Stop() }
func (s *CN) IsMining() bool { return s.miner.Mining() }
func (s *CN) Miner() Miner   { return s.miner }

func (s *CN) AccountManager() accounts.AccountManager { return s.accountManager }
func (s *CN) BlockChain() work.BlockChain             { return s.blockchain }
func (s *CN) TxPool() work.TxPool                     { return s.txPool }
func (s *CN) EventMux() *event.TypeMux                { return s.eventMux }
func (s *CN) Engine() consensus.Engine                { return s.engine }
func (s *CN) ChainDB() database.DBManager             { return s.chainDB }
func (s *CN) IsListening() bool                       { return true } // Always listening
func (s *CN) ProtocolVersion() int                    { return s.protocolManager.ProtocolVersion() }
func (s *CN) NetVersion() uint64                      { return s.networkId }
func (s *CN) Progress() klaytn.SyncProgress           { return s.protocolManager.Downloader().Progress() }
func (s *CN) Governance() governance.Engine           { return s.governance }

func (s *CN) ReBroadcastTxs(transactions types.Transactions) {
	s.protocolManager.ReBroadcastTxs(transactions)
}

// Protocols implements node.Service, returning all the currently configured
// network protocols to start.
func (s *CN) Protocols() []p2p.Protocol {
	if s.lesServer == nil {
		return s.protocolManager.GetSubProtocols()
	}
	return append(s.protocolManager.GetSubProtocols(), s.lesServer.Protocols()...)
}

// Start implements node.Service, starting all internal goroutines needed by the
// Klaytn protocol implementation.
func (s *CN) Start(srvr p2p.Server) error {
	// Start the bloom bits servicing goroutines
	s.startBloomHandlers()

	// Start the RPC service
	s.netRPCService = api.NewPublicNetAPI(srvr, s.NetVersion())

	// Figure out a max peers count based on the server limits
	maxPeers := srvr.MaxPeers()
	// Start the networking layer and the light server if requested
	s.protocolManager.Start(maxPeers)
	if s.lesServer != nil {
		s.lesServer.Start(srvr)
	}

	reward.StakingManagerSubscribe()

	return nil
}

// Stop implements node.Service, terminating all internal goroutines used by the
// Klaytn protocol.
func (s *CN) Stop() error {
	// Stop all the peer-related stuff first.
	s.protocolManager.Stop()
	if s.lesServer != nil {
		s.lesServer.Stop()
	}

	// Then stop everything else.
	s.bloomIndexer.Close()
	close(s.closeBloomHandler)
	s.txPool.Stop()
	s.miner.Stop()
	reward.StakingManagerUnsubscribe()
	s.blockchain.Stop()
	s.chainDB.Close()
	s.eventMux.Stop()

	return nil
}<|MERGE_RESOLUTION|>--- conflicted
+++ resolved
@@ -269,14 +269,11 @@
 
 	cn.blockchain = bc
 	governance.SetBlockchain(cn.blockchain)
-<<<<<<< HEAD
-	blockchain.InitDeriveSha(cn.chainConfig)
-=======
 	if err := governance.UpdateParams(); err != nil {
 		return nil, err
 	}
-
->>>>>>> 8f17aafb
+	blockchain.InitDeriveSha(cn.chainConfig)
+
 	// Synchronize proposerpolicy & useGiniCoeff
 	if cn.blockchain.Config().Istanbul != nil {
 		cn.blockchain.Config().Istanbul.ProposerPolicy = governance.Params().Policy()
