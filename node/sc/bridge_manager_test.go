// Copyright 2019 The klaytn Authors
// This file is part of the klaytn library.
//
// The klaytn library is free software: you can redistribute it and/or modify
// it under the terms of the GNU Lesser General Public License as published by
// the Free Software Foundation, either version 3 of the License, or
// (at your option) any later version.
//
// The klaytn library is distributed in the hope that it will be useful,
// but WITHOUT ANY WARRANTY; without even the implied warranty of
// MERCHANTABILITY or FITNESS FOR A PARTICULAR PURPOSE. See the
// GNU Lesser General Public License for more details.
//
// You should have received a copy of the GNU Lesser General Public License
// along with the klaytn library. If not, see <http://www.gnu.org/licenses/>.

package sc

import (
	"context"
	"fmt"
	"io/ioutil"
	"log"
	"math/big"
	"math/rand"
	"os"
	"path"
	"sync"
	"testing"
	"time"

	"github.com/golang/mock/gomock"
	"github.com/klaytn/klaytn/accounts"
	"github.com/klaytn/klaytn/accounts/abi/bind"
	"github.com/klaytn/klaytn/accounts/abi/bind/backends"
	"github.com/klaytn/klaytn/accounts/keystore"
	"github.com/klaytn/klaytn/blockchain"
	"github.com/klaytn/klaytn/blockchain/types"
	"github.com/klaytn/klaytn/blockchain/vm"
	"github.com/klaytn/klaytn/common"
	"github.com/klaytn/klaytn/contracts/bridge"
	sctoken "github.com/klaytn/klaytn/contracts/sc_erc20"
	scnft "github.com/klaytn/klaytn/contracts/sc_erc721"
	scnft_no_uri "github.com/klaytn/klaytn/contracts/sc_erc721_no_uri"
	"github.com/klaytn/klaytn/crypto"
	"github.com/klaytn/klaytn/node/sc/bridgepool"
	"github.com/klaytn/klaytn/params"
	"github.com/klaytn/klaytn/rlp"
	"github.com/klaytn/klaytn/storage/database"
	"github.com/stretchr/testify/assert"
)

// WaitGroupWithTimeOut waits the given wait group until the timout duration.
func WaitGroupWithTimeOut(wg *sync.WaitGroup, duration time.Duration, t *testing.T) {
	c := make(chan struct{})
	go func() {
		wg.Wait()
		c <- struct{}{}
	}()
	t.Log("start to wait group")
	select {
	case <-c:
		t.Log("waiting group is done")
	case <-time.After(duration):
		t.Fatal("timed out waiting group")
	}
}

// CheckReceipt can check if the tx receipt has expected status.
func CheckReceipt(b bind.DeployBackend, tx *types.Transaction, duration time.Duration, expectedStatus uint, t *testing.T) {
	timeoutContext, cancelTimeout := context.WithTimeout(context.Background(), duration)
	defer cancelTimeout()

	receipt, err := bind.WaitMined(timeoutContext, b, tx)
	assert.Equal(t, nil, err)
	assert.Equal(t, expectedStatus, receipt.Status)
}

// TestBridgeManager tests the event/method of Token/NFT/Bridge contracts.
// TODO-Klaytn-Servicechain needs to refine this test.
// - consider parent/child chain simulated backend.
// - separate each test
func TestBridgeManager(t *testing.T) {
	tempDir, err := ioutil.TempDir(os.TempDir(), "sc")
	assert.NoError(t, err)
	defer func() {
		if err := os.RemoveAll(tempDir); err != nil {
			t.Fatalf("fail to delete file %v", err)
		}
	}()

	wg := sync.WaitGroup{}
	wg.Add(6)

	// Config Bridge Account Manager
	config := &SCConfig{}
	config.DataDir = tempDir
	bacc, _ := NewBridgeAccounts(nil, config.DataDir, database.NewDBManager(&database.DBConfig{DBType: database.MemoryDB}))
	bacc.pAccount.chainID = big.NewInt(0)
	bacc.cAccount.chainID = big.NewInt(0)

	pAuth := bacc.cAccount.GenerateTransactOpts()
	cAuth := bacc.pAccount.GenerateTransactOpts()

	// Generate a new random account and a funded simulator
	aliceKey, _ := crypto.GenerateKey()
	alice := bind.NewKeyedTransactor(aliceKey)

	bobKey, _ := crypto.GenerateKey()
	bob := bind.NewKeyedTransactor(bobKey)

	// Create Simulated backend
	alloc := blockchain.GenesisAlloc{
		alice.From:            {Balance: big.NewInt(params.KLAY)},
		bacc.pAccount.address: {Balance: big.NewInt(params.KLAY)},
		bacc.cAccount.address: {Balance: big.NewInt(params.KLAY)},
	}
	sim := backends.NewSimulatedBackend(alloc)
	defer sim.Close()

	sc := &SubBridge{
		chainDB:        database.NewDBManager(&database.DBConfig{DBType: database.MemoryDB}),
		config:         config,
		peers:          newBridgePeerSet(),
		bridgeAccounts: bacc,
		localBackend:   sim,
		remoteBackend:  sim,
	}
	sc.handler, err = NewSubBridgeHandler(sc)
	if err != nil {
		log.Fatalf("Failed to initialize bridgeHandler : %v", err)
		return
	}

	bridgeManager, err := NewBridgeManager(sc)
	assert.NoError(t, err)

	testToken := big.NewInt(123)
	testKLAY := big.NewInt(321)

	// 1. Deploy Bridge Contract
	addr, err := bridgeManager.DeployBridgeTest(sim, 10000, false)
	if err != nil {
		log.Fatalf("Failed to deploy new bridge contract: %v", err)
	}
	bridgeInfo, _ := bridgeManager.GetBridgeInfo(addr)
	bridge := bridgeInfo.bridge
	fmt.Println("===== BridgeContract Addr ", addr.Hex())
	sim.Commit() // block

	// 2. Deploy Token Contract
	tokenAddr, tx, token, err := sctoken.DeployServiceChainToken(alice, sim, addr)
	if err != nil {
		log.Fatalf("Failed to DeployGXToken: %v", err)
	}
	sim.Commit() // block

	// 3. Deploy NFT Contract
	nftTokenID := uint64(4438)
	nftAddr, tx, nft, err := scnft.DeployServiceChainNFT(alice, sim, addr)
	if err != nil {
		log.Fatalf("Failed to DeployServiceChainNFT: %v", err)
	}
	sim.Commit() // block

	// Register the owner as a signer
	_, err = bridge.RegisterOperator(&bind.TransactOpts{From: cAuth.From, Signer: cAuth.Signer, GasLimit: testGasLimit}, cAuth.From)
	assert.NoError(t, err)
	sim.Commit() // block

	// Register tokens on the bridgeInfo
	bridgeInfo.RegisterToken(tokenAddr, tokenAddr)
	bridgeInfo.RegisterToken(nftAddr, nftAddr)

	// Register tokens on the bridge
	bridge.RegisterToken(&bind.TransactOpts{From: cAuth.From, Signer: cAuth.Signer, GasLimit: testGasLimit}, tokenAddr, tokenAddr)
	bridge.RegisterToken(&bind.TransactOpts{From: cAuth.From, Signer: cAuth.Signer, GasLimit: testGasLimit}, nftAddr, nftAddr)
	sim.Commit() // block

	cTokenAddr, err := bridge.RegisteredTokens(nil, tokenAddr)
	assert.Equal(t, err, nil)
	assert.Equal(t, cTokenAddr, tokenAddr)
	cNftAddr, err := bridge.RegisteredTokens(nil, nftAddr)
	assert.Equal(t, err, nil)
	assert.Equal(t, cNftAddr, nftAddr)

	balance, _ := sim.BalanceAt(context.Background(), pAuth.From, nil)
	fmt.Printf("auth(%v) KLAY balance : %v\n", pAuth.From.String(), balance)

	balance, _ = sim.BalanceAt(context.Background(), cAuth.From, nil)
	fmt.Printf("auth2(%v) KLAY balance : %v\n", cAuth.From.String(), balance)

	balance, _ = sim.BalanceAt(context.Background(), alice.From, nil)
	fmt.Printf("auth3(%v) KLAY balance : %v\n", alice.From.String(), balance)

	balance, _ = sim.BalanceAt(context.Background(), bob.From, nil)
	fmt.Printf("auth4(%v) KLAY balance : %v\n", bob.From.String(), balance)

	// 4. Subscribe Bridge Contract
	bridgeManager.SubscribeEvent(addr)

	requestValueTransferEventCh := make(chan *RequestValueTransferEvent)
	handleValueTransferEventCh := make(chan *HandleValueTransferEvent)
	bridgeManager.SubscribeRequestEvent(requestValueTransferEventCh)
	bridgeManager.SubscribeHandleEvent(handleValueTransferEventCh)

	go func() {
		for {
			select {
			case ev := <-requestValueTransferEventCh:
				fmt.Println("Request Event",
					"type", ev.TokenType,
					"amount", ev.ValueOrTokenId,
					"from", ev.From.String(),
					"to", ev.To.String(),
					"contract", ev.Raw.Address.String(),
					"token", ev.TokenAddress.String(),
					"requestNonce", ev.RequestNonce)

				done, err := bridge.HandledRequestTx(nil, ev.Raw.TxHash)
				assert.NoError(t, err)
				assert.Equal(t, false, done)

				// insert the value transfer request event to the bridge info's event list.
				bridgeInfo.AddRequestValueTransferEvents([]*RequestValueTransferEvent{ev})

				// handle the value transfer request event in the event list.
				bridgeInfo.processingPendingRequestEvents()

				sim.Commit() // block
				wg.Done()
				done, err = bridge.HandledRequestTx(nil, ev.Raw.TxHash)
				assert.NoError(t, err)
				assert.Equal(t, true, done)

			case ev := <-handleValueTransferEventCh:
				fmt.Println("Handle value transfer event",
					"bridgeAddr", ev.Raw.Address.Hex(),
					"type", ev.TokenType,
					"amount", ev.ValueOrTokenId,
					"owner", ev.To.String(),
					"contract", ev.Raw.Address.String(),
					"token", ev.TokenAddress.String(),
					"handleNonce", ev.HandleNonce)
				wg.Done()
			}
		}
	}()

	// 6. Register (Mint) an NFT to Alice
	{
		tx, err = nft.MintWithTokenURI(&bind.TransactOpts{From: alice.From, Signer: alice.Signer, GasLimit: testGasLimit}, alice.From, big.NewInt(int64(nftTokenID)), "testURI")
		assert.NoError(t, err)
		fmt.Println("Register NFT Transaction", tx.Hash().Hex())
		sim.Commit() // block

		CheckReceipt(sim, tx, 1*time.Second, types.ReceiptStatusSuccessful, t)

		owner, err := nft.OwnerOf(nil, big.NewInt(int64(nftTokenID)))
		assert.Equal(t, nil, err)
		assert.Equal(t, alice.From, owner)
	}

	// 7. Request ERC20 Transfer from Alice to Bob
	{
		tx, err = token.RequestValueTransfer(&bind.TransactOpts{From: alice.From, Signer: alice.Signer, GasLimit: testGasLimit}, testToken, bob.From, big.NewInt(0), nil)
		assert.NoError(t, err)
		fmt.Println("RequestValueTransfer Transaction", tx.Hash().Hex())
		sim.Commit() // block

		CheckReceipt(sim, tx, 1*time.Second, types.ReceiptStatusSuccessful, t)

	}

	// 8. RequestKLAYTransfer from Alice to Bob
	{
		tx, err = bridge.RequestKLAYTransfer(&bind.TransactOpts{From: alice.From, Signer: alice.Signer, Value: testKLAY, GasLimit: testGasLimit}, bob.From, testKLAY, nil)
		assert.NoError(t, err)
		fmt.Println("DepositKLAY Transaction", tx.Hash().Hex())

		sim.Commit() // block

		CheckReceipt(sim, tx, 1*time.Second, types.ReceiptStatusSuccessful, t)
	}

	// 9. Request NFT transfer from Alice to Bob
	{
		tx, err = nft.RequestValueTransfer(&bind.TransactOpts{From: alice.From, Signer: alice.Signer, GasLimit: testGasLimit}, big.NewInt(int64(nftTokenID)), bob.From, nil)
		assert.NoError(t, err)
		fmt.Println("nft.RequestValueTransfer Transaction", tx.Hash().Hex())

		sim.Commit() // block

		CheckReceipt(sim, tx, 1*time.Second, types.ReceiptStatusSuccessful, t)
		uri, err := nft.TokenURI(nil, big.NewInt(int64(nftTokenID)))
		assert.NoError(t, err)
		assert.Equal(t, "testURI", uri)
	}

	// Wait a few second for wait group
	WaitGroupWithTimeOut(&wg, 3*time.Second, t)

	// 10. Check Token balance
	{
		balance, err = token.BalanceOf(nil, bob.From)
		assert.Equal(t, nil, err)
		assert.Equal(t, testToken.String(), balance.String())
	}

	// 11. Check KLAY balance
	{
		balance, err = sim.BalanceAt(context.Background(), bob.From, nil)
		assert.Equal(t, nil, err)
		assert.Equal(t, testKLAY.String(), balance.String())
	}

	// 12. Check NFT owner
	{
		owner, err := nft.OwnerOf(nil, big.NewInt(int64(nftTokenID)))
		assert.Equal(t, nil, err)
		assert.Equal(t, bob.From, owner)
	}

	bridgeManager.Stop()
}

// TestBridgeManagerERC721_notSupportURI tests if bridge can handle an ERC721 which does not support URI.
func TestBridgeManagerERC721_notSupportURI(t *testing.T) {
	tempDir, err := ioutil.TempDir(os.TempDir(), "sc")
	assert.NoError(t, err)
	defer func() {
		if err := os.RemoveAll(tempDir); err != nil {
			t.Fatalf("fail to delete file %v", err)
		}
	}()

	wg := sync.WaitGroup{}
	wg.Add(2)

	// Config Bridge Account Manager
	config := &SCConfig{}
	config.DataDir = tempDir
	bacc, _ := NewBridgeAccounts(nil, config.DataDir, database.NewDBManager(&database.DBConfig{DBType: database.MemoryDB}))
	bacc.pAccount.chainID = big.NewInt(0)
	bacc.cAccount.chainID = big.NewInt(0)

	//pAuth := bacc.cAccount.GenerateTransactOpts()
	cAuth := bacc.pAccount.GenerateTransactOpts()

	// Generate a new random account and a funded simulator
	aliceKey, _ := crypto.GenerateKey()
	alice := bind.NewKeyedTransactor(aliceKey)

	bobKey, _ := crypto.GenerateKey()
	bob := bind.NewKeyedTransactor(bobKey)

	// Create Simulated backend
	alloc := blockchain.GenesisAlloc{
		alice.From:            {Balance: big.NewInt(params.KLAY)},
		bacc.pAccount.address: {Balance: big.NewInt(params.KLAY)},
		bacc.cAccount.address: {Balance: big.NewInt(params.KLAY)},
	}
	sim := backends.NewSimulatedBackend(alloc)
	defer sim.Close()

	sc := &SubBridge{
		chainDB:        database.NewDBManager(&database.DBConfig{DBType: database.MemoryDB}),
		config:         config,
		peers:          newBridgePeerSet(),
		bridgeAccounts: bacc,
		localBackend:   sim,
		remoteBackend:  sim,
	}

	sc.handler, err = NewSubBridgeHandler(sc)
	if err != nil {
		log.Fatalf("Failed to initialize bridgeHandler : %v", err)
		return
	}

	bridgeManager, err := NewBridgeManager(sc)
	assert.NoError(t, err)

	// Deploy Bridge Contract
	addr, err := bridgeManager.DeployBridgeTest(sim, 10000, false)
	if err != nil {
		log.Fatalf("Failed to deploy new bridge contract: %v", err)
	}
	bridgeInfo, _ := bridgeManager.GetBridgeInfo(addr)
	bridge := bridgeInfo.bridge
	fmt.Println("===== BridgeContract Addr ", addr.Hex())
	sim.Commit() // block

	// Deploy NFT Contract
	nftTokenID := uint64(4438)
	nftAddr, tx, nft, err := scnft_no_uri.DeployServiceChainNFTNoURI(alice, sim, addr)
	if err != nil {
		log.Fatalf("Failed to DeployServiceChainNFT: %v", err)
	}

	nft_uri, err := scnft.NewServiceChainNFT(nftAddr, sim)
	if err != nil {
		log.Fatalf("Failed to get NFT object: %v", err)
	}

	sim.Commit() // block

	// Register the owner as a signer
	_, err = bridge.RegisterOperator(&bind.TransactOpts{From: cAuth.From, Signer: cAuth.Signer, GasLimit: testGasLimit}, cAuth.From)
	assert.NoError(t, err)
	sim.Commit() // block

	// Register tokens on the bridgeInfo
	bridgeInfo.RegisterToken(nftAddr, nftAddr)

	// Register tokens on the bridge
	bridge.RegisterToken(&bind.TransactOpts{From: cAuth.From, Signer: cAuth.Signer, GasLimit: testGasLimit}, nftAddr, nftAddr)
	sim.Commit() // block

	cNftAddr, err := bridge.RegisteredTokens(nil, nftAddr)
	assert.Equal(t, err, nil)
	assert.Equal(t, cNftAddr, nftAddr)

	// Subscribe Bridge Contract
	bridgeManager.SubscribeEvent(addr)

	requestValueTransferEventCh := make(chan *RequestValueTransferEvent)
	handleValueTransferEventCh := make(chan *HandleValueTransferEvent)
	bridgeManager.SubscribeRequestEvent(requestValueTransferEventCh)
	bridgeManager.SubscribeHandleEvent(handleValueTransferEventCh)

	go func() {
		for {
			select {
			case ev := <-requestValueTransferEventCh:
				fmt.Println("Request Event",
					"type", ev.TokenType,
					"amount", ev.ValueOrTokenId,
					"from", ev.From.String(),
					"to", ev.To.String(),
					"contract", ev.Raw.Address.String(),
					"token", ev.TokenAddress.String(),
					"requestNonce", ev.RequestNonce)

				done, err := bridge.HandledRequestTx(nil, ev.Raw.TxHash)
				assert.NoError(t, err)
				assert.Equal(t, false, done)

				// insert the value transfer request event to the bridge info's event list.
				bridgeInfo.AddRequestValueTransferEvents([]*RequestValueTransferEvent{ev})

				// handle the value transfer request event in the event list.
				bridgeInfo.processingPendingRequestEvents()

				sim.Commit() // block
				wg.Done()
				done, err = bridge.HandledRequestTx(nil, ev.Raw.TxHash)
				assert.NoError(t, err)
				assert.Equal(t, true, done)

			case ev := <-handleValueTransferEventCh:
				fmt.Println("Handle value transfer event",
					"bridgeAddr", ev.Raw.Address.Hex(),
					"type", ev.TokenType,
					"amount", ev.ValueOrTokenId,
					"owner", ev.To.String(),
					"contract", ev.Raw.Address.String(),
					"token", ev.TokenAddress.String(),
					"handleNonce", ev.HandleNonce)
				wg.Done()
			}
		}
	}()

	// Register (Mint) an NFT to Alice
	{
		tx, err = nft.Mint(&bind.TransactOpts{From: alice.From, Signer: alice.Signer, GasLimit: testGasLimit}, alice.From, big.NewInt(int64(nftTokenID)))
		assert.NoError(t, err)
		fmt.Println("Register NFT Transaction", tx.Hash().Hex())
		sim.Commit() // block

		CheckReceipt(sim, tx, 1*time.Second, types.ReceiptStatusSuccessful, t)

		owner, err := nft.OwnerOf(nil, big.NewInt(int64(nftTokenID)))
		assert.Equal(t, nil, err)
		assert.Equal(t, alice.From, owner)
	}

	// Request NFT transfer from Alice to Bob
	{
		tx, err = nft.RequestValueTransfer(&bind.TransactOpts{From: alice.From, Signer: alice.Signer, GasLimit: testGasLimit}, big.NewInt(int64(nftTokenID)), bob.From, nil)
		assert.NoError(t, err)
		fmt.Println("nft.RequestValueTransfer Transaction", tx.Hash().Hex())

		sim.Commit() // block

		CheckReceipt(sim, tx, 1*time.Second, types.ReceiptStatusSuccessful, t)
		uri, err := nft_uri.TokenURI(nil, big.NewInt(int64(nftTokenID)))
		assert.Equal(t, vm.ErrExecutionReverted, err)
		assert.Equal(t, "", uri)
	}

	// Wait a few second for wait group
	WaitGroupWithTimeOut(&wg, 3*time.Second, t)

	// Check NFT owner
	{
		owner, err := nft.OwnerOf(nil, big.NewInt(int64(nftTokenID)))
		assert.Equal(t, nil, err)
		assert.Equal(t, bob.From, owner)
	}

	bridgeManager.Stop()
}

// TestBridgeManagerWithFee tests the KLAY/ERC20 transfer with fee.
func TestBridgeManagerWithFee(t *testing.T) {
	tempDir, err := ioutil.TempDir(os.TempDir(), "sc")
	assert.NoError(t, err)
	defer func() {
		if err := os.RemoveAll(tempDir); err != nil {
			t.Fatalf("fail to delete file %v", err)
		}
	}()

	wg := sync.WaitGroup{}
	wg.Add(7 * 2)

	// Generate a new random account and a funded simulator
	AliceKey, _ := crypto.GenerateKey()
	Alice := bind.NewKeyedTransactor(AliceKey)

	BobKey, _ := crypto.GenerateKey()
	Bob := bind.NewKeyedTransactor(BobKey)

	receiverKey, _ := crypto.GenerateKey()
	receiver := bind.NewKeyedTransactor(receiverKey)

	// Config Bridge Account Manager
	config := &SCConfig{}
	config.DataDir = tempDir
	bacc, _ := NewBridgeAccounts(nil, config.DataDir, database.NewDBManager(&database.DBConfig{DBType: database.MemoryDB}))
	bacc.pAccount.chainID = big.NewInt(0)
	bacc.cAccount.chainID = big.NewInt(0)

	pAuth := bacc.cAccount.GenerateTransactOpts()
	cAuth := bacc.pAccount.GenerateTransactOpts()

	// Create Simulated backend
	initialValue := int64(10000000000)
	alloc := blockchain.GenesisAlloc{
		Alice.From:            {Balance: big.NewInt(initialValue)},
		bacc.cAccount.address: {Balance: big.NewInt(initialValue)},
		bacc.pAccount.address: {Balance: big.NewInt(initialValue)},
	}
	sim := backends.NewSimulatedBackend(alloc)
	defer sim.Close()

	sc := &SubBridge{
		chainDB:        database.NewDBManager(&database.DBConfig{DBType: database.MemoryDB}),
		config:         config,
		peers:          newBridgePeerSet(),
		bridgeAccounts: bacc,
	}
	sc.handler, err = NewSubBridgeHandler(sc)
	if err != nil {
		log.Fatalf("Failed to initialize bridgeHandler : %v", err)
		return
	}

	bridgeManager, err := NewBridgeManager(sc)

	testToken := int64(100000)
	testKLAY := int64(100000)
	KLAYFee := int64(500)
	ERC20Fee := int64(500)

	// 1. Deploy Bridge Contract
	pBridgeAddr, err := bridgeManager.DeployBridgeTest(sim, 10000, false)
	assert.NoError(t, err)
	pBridgeInfo, _ := bridgeManager.GetBridgeInfo(pBridgeAddr)
	pBridge := pBridgeInfo.bridge
	fmt.Println("===== BridgeContract Addr ", pBridgeAddr.Hex())
	sim.Commit() // block

	// 2. Deploy Token Contract
	tokenAddr, tx, token, err := sctoken.DeployServiceChainToken(pAuth, sim, pBridgeAddr)
	assert.NoError(t, err)
	sim.Commit() // block

	// Set value transfer fee
	{
		nilReceiver, err := pBridge.FeeReceiver(nil)
		assert.Equal(t, nil, err)
		assert.Equal(t, common.Address{}, nilReceiver)
	}

	pBridge.SetFeeReceiver(&bind.TransactOpts{From: cAuth.From, Signer: cAuth.Signer, GasLimit: testGasLimit}, receiver.From)
	sim.Commit() // block

	{
		recv, err := pBridge.FeeReceiver(nil)
		assert.Equal(t, nil, err)
		assert.Equal(t, receiver.From, recv)
	}

	{
		fee, err := pBridge.FeeOfKLAY(nil)
		assert.Equal(t, nil, err)
		assert.Equal(t, big.NewInt(0).String(), fee.String())
	}

	{
		fee, err := pBridge.FeeOfERC20(nil, tokenAddr)
		assert.Equal(t, nil, err)
		assert.Equal(t, big.NewInt(0).String(), fee.String())
	}

	cn, err := pBridge.ConfigurationNonce(nil)
	assert.NoError(t, err)
	_, err = pBridge.RegisterOperator(&bind.TransactOpts{From: cAuth.From, Signer: cAuth.Signer, GasLimit: testGasLimit}, cAuth.From)
	assert.NoError(t, err)
	pBridge.SetKLAYFee(&bind.TransactOpts{From: cAuth.From, Signer: cAuth.Signer, GasLimit: testGasLimit}, big.NewInt(KLAYFee), cn)
	pBridge.SetERC20Fee(&bind.TransactOpts{From: cAuth.From, Signer: cAuth.Signer, GasLimit: testGasLimit}, tokenAddr, big.NewInt(ERC20Fee), cn+1)
	sim.Commit() // block

	{
		fee, err := pBridge.FeeOfKLAY(nil)
		assert.Equal(t, nil, err)
		assert.Equal(t, KLAYFee, fee.Int64())
	}

	{
		fee, err := pBridge.FeeOfERC20(nil, tokenAddr)
		assert.Equal(t, nil, err)
		assert.Equal(t, ERC20Fee, fee.Int64())
	}

	// Register tokens on the bridgeInfo
	pBridgeInfo.RegisterToken(tokenAddr, tokenAddr)

	// Register tokens on the bridge
	pBridge.RegisterToken(&bind.TransactOpts{From: cAuth.From, Signer: cAuth.Signer, GasLimit: testGasLimit}, tokenAddr, tokenAddr)
	sim.Commit() // block

	cTokenAddr, err := pBridge.RegisteredTokens(nil, tokenAddr)
	assert.Equal(t, err, nil)
	assert.Equal(t, cTokenAddr, tokenAddr)

	balance, _ := sim.BalanceAt(context.Background(), Alice.From, nil)
	fmt.Printf("Alice(%v) KLAY balance : %v\n", Alice.From.String(), balance)

	balance, _ = sim.BalanceAt(context.Background(), Bob.From, nil)
	fmt.Printf("Bob(%v) KLAY balance : %v\n", Bob.From.String(), balance)

	// 4. Subscribe Bridge Contract
	bridgeManager.SubscribeEvent(pBridgeAddr)

	requestValueTransferEventCh := make(chan *RequestValueTransferEvent)
	handleValueTransferEventCh := make(chan *HandleValueTransferEvent)
	bridgeManager.SubscribeRequestEvent(requestValueTransferEventCh)
	bridgeManager.SubscribeHandleEvent(handleValueTransferEventCh)

	go func() {
		for {
			select {
			case ev := <-requestValueTransferEventCh:
				fmt.Println("Request value transfer event",
					"type", ev.TokenType,
					"amount", ev.ValueOrTokenId,
					"from", ev.From.String(),
					"to", ev.To.String(),
					"contract", ev.Raw.Address.String(),
					"token", ev.TokenAddress.String(),
					"requestNonce", ev.RequestNonce,
					"fee", ev.Fee.String())

				// insert the value transfer request event to the bridge info's event list.
				pBridgeInfo.AddRequestValueTransferEvents([]*RequestValueTransferEvent{ev})

				// handle the value transfer request event in the event list.
				pBridgeInfo.processingPendingRequestEvents()

				sim.Commit() // block
				wg.Done()

			case ev := <-handleValueTransferEventCh:
				fmt.Println("Handle value transfer event",
					"bridgeAddr", ev.Raw.Address.Hex(),
					"type", ev.TokenType,
					"amount", ev.ValueOrTokenId,
					"owner", ev.To.String(),
					"contract", ev.Raw.Address.String(),
					"token", ev.TokenAddress.String(),
					"handleNonce", ev.HandleNonce)
				wg.Done()
			}
		}
	}()

	// 5. transfer from parentAcc to Alice for charging and check balances
	{
		tx, err = token.Transfer(&bind.TransactOpts{From: pAuth.From, Signer: pAuth.Signer, GasLimit: testGasLimit}, Alice.From, big.NewInt(initialValue))
		if err != nil {
			log.Fatalf("Failed to Transfer for charging: %v", err)
		}
		fmt.Println("Transfer Transaction", tx.Hash().Hex())
		sim.Commit() // block

		CheckReceipt(sim, tx, 1*time.Second, types.ReceiptStatusSuccessful, t)

		balance, err = token.BalanceOf(nil, pAuth.From)
		assert.Equal(t, nil, err)
		fmt.Println("parentAcc token balance", balance.String())

		balance, err = token.BalanceOf(nil, Alice.From)
		assert.Equal(t, nil, err)
		fmt.Println("Alice token balance", balance.String())

		balance, err = token.BalanceOf(nil, Bob.From)
		assert.Equal(t, nil, err)
		fmt.Println("Bob token balance", balance.String())
	}

	// 7-1. Request ERC20 Transfer from Alice to Bob with same feeLimit with fee
	{
		tx, err = token.RequestValueTransfer(&bind.TransactOpts{From: Alice.From, Signer: Alice.Signer, GasLimit: testGasLimit}, big.NewInt(testToken), Bob.From, big.NewInt(ERC20Fee), nil)
		assert.NoError(t, err)
		fmt.Println("RequestValueTransfer Transaction", tx.Hash().Hex())
		sim.Commit() // block

		CheckReceipt(sim, tx, 1*time.Second, types.ReceiptStatusSuccessful, t)
	}

	// 7-2. Request ERC20 Transfer from Alice to Bob with insufficient zero feeLimit
	{
		tx, err = token.RequestValueTransfer(&bind.TransactOpts{From: Alice.From, Signer: Alice.Signer, GasLimit: testGasLimit}, big.NewInt(testToken), Bob.From, big.NewInt(0), nil)
		assert.Equal(t, nil, err)

		sim.Commit() // block

		CheckReceipt(sim, tx, 1*time.Second, types.ReceiptStatusErrExecutionReverted, t)
	}

	// 7-3. Request ERC20 Transfer from Alice to Bob with insufficient feeLimit
	{
		tx, err = token.RequestValueTransfer(&bind.TransactOpts{From: Alice.From, Signer: Alice.Signer, GasLimit: testGasLimit}, big.NewInt(testToken), Bob.From, big.NewInt(ERC20Fee-1), nil)
		assert.Equal(t, nil, err)

		sim.Commit() // block

		CheckReceipt(sim, tx, 1*time.Second, types.ReceiptStatusErrExecutionReverted, t)
	}

	// 7-4. Request ERC20 Transfer from Alice to Bob with enough feeLimit
	{
		tx, err = token.RequestValueTransfer(&bind.TransactOpts{From: Alice.From, Signer: Alice.Signer, GasLimit: testGasLimit}, big.NewInt(testToken), Bob.From, big.NewInt(ERC20Fee+1), nil)
		assert.Equal(t, nil, err)

		sim.Commit() // block

		CheckReceipt(sim, tx, 1*time.Second, types.ReceiptStatusSuccessful, t)
	}

	// 8-1. Approve/Request ERC20 Transfer from Alice to Bob with same feeLimit with fee
	{
		tx, err = token.Approve(&bind.TransactOpts{From: Alice.From, Signer: Alice.Signer, GasLimit: testGasLimit}, pBridgeAddr, big.NewInt(testToken+ERC20Fee))
		assert.Equal(t, nil, err)

		tx, err = pBridge.RequestERC20Transfer(&bind.TransactOpts{From: Alice.From, Signer: Alice.Signer, GasLimit: testGasLimit}, tokenAddr, Bob.From, big.NewInt(testToken), big.NewInt(ERC20Fee), nil)
		assert.Equal(t, nil, err)

		fmt.Println("RequestValueTransfer Transaction", tx.Hash().Hex())
		sim.Commit() // block

		CheckReceipt(sim, tx, 1*time.Second, types.ReceiptStatusSuccessful, t)
	}

	// 8-2. Approve/Request ERC20 Transfer from Alice to Bob with insufficient zero feeLimit
	{
		tx, err = token.Approve(&bind.TransactOpts{From: Alice.From, Signer: Alice.Signer, GasLimit: testGasLimit}, pBridgeAddr, big.NewInt(testToken))
		assert.Equal(t, nil, err)

		tx, err = pBridge.RequestERC20Transfer(&bind.TransactOpts{From: Alice.From, Signer: Alice.Signer, GasLimit: testGasLimit}, tokenAddr, Bob.From, big.NewInt(testToken), big.NewInt(0), nil)
		assert.Equal(t, nil, err)

		fmt.Println("RequestValueTransfer Transaction", tx.Hash().Hex())
		sim.Commit() // block

		CheckReceipt(sim, tx, 1*time.Second, types.ReceiptStatusErrExecutionReverted, t)
	}

	// 8-3. Approve/Request ERC20 Transfer from Alice to Bob with insufficient feeLimit
	{
		tx, err = token.Approve(&bind.TransactOpts{From: Alice.From, Signer: Alice.Signer, GasLimit: testGasLimit}, pBridgeAddr, big.NewInt(testToken+ERC20Fee-1))
		assert.Equal(t, nil, err)

		tx, err = pBridge.RequestERC20Transfer(&bind.TransactOpts{From: Alice.From, Signer: Alice.Signer, GasLimit: testGasLimit}, tokenAddr, Bob.From, big.NewInt(testToken), big.NewInt(ERC20Fee-1), nil)
		assert.Equal(t, nil, err)

		fmt.Println("RequestValueTransfer Transaction", tx.Hash().Hex())
		sim.Commit() // block

		CheckReceipt(sim, tx, 1*time.Second, types.ReceiptStatusErrExecutionReverted, t)
	}

	// 8-4. Approve/Request ERC20 Transfer from Alice to Bob with enough feeLimit
	{
		tx, err = token.Approve(&bind.TransactOpts{From: Alice.From, Signer: Alice.Signer, GasLimit: testGasLimit}, pBridgeAddr, big.NewInt(testToken+ERC20Fee+1))
		assert.Equal(t, nil, err)

		tx, err = pBridge.RequestERC20Transfer(&bind.TransactOpts{From: Alice.From, Signer: Alice.Signer, GasLimit: testGasLimit}, tokenAddr, Bob.From, big.NewInt(testToken), big.NewInt(ERC20Fee+1), nil)
		assert.Equal(t, nil, err)

		fmt.Println("RequestValueTransfer Transaction", tx.Hash().Hex())
		sim.Commit() // block

		CheckReceipt(sim, tx, 1*time.Second, types.ReceiptStatusSuccessful, t)
	}

	// 9-1. Request KLAY transfer from Alice to Bob with same feeLimit with fee
	{
		tx, err = pBridge.RequestKLAYTransfer(&bind.TransactOpts{From: Alice.From, Signer: Alice.Signer, Value: big.NewInt(testKLAY + KLAYFee), GasLimit: testGasLimit}, Bob.From, big.NewInt(testKLAY), nil)
		if err != nil {
			log.Fatalf("Failed to RequestKLAYTransfer: %v", err)
		}
		fmt.Println("RequestKLAYTransfer Transaction", tx.Hash().Hex())

		sim.Commit() // block

		CheckReceipt(sim, tx, 1*time.Second, types.ReceiptStatusSuccessful, t)
	}

	// 9-2. Request KLAY transfer from Alice to Bob with zero feeLimit
	{
		tx, err = pBridge.RequestKLAYTransfer(&bind.TransactOpts{From: Alice.From, Signer: Alice.Signer, Value: big.NewInt(testKLAY), GasLimit: testGasLimit}, Bob.From, big.NewInt(testKLAY), nil)
		assert.Equal(t, nil, err)

		sim.Commit() // block

		CheckReceipt(sim, tx, 1*time.Second, types.ReceiptStatusErrExecutionReverted, t)
	}

	// 9-3. Request KLAY transfer from Alice to Bob with insufficient feeLimit
	{
		tx, err = pBridge.RequestKLAYTransfer(&bind.TransactOpts{From: Alice.From, Signer: Alice.Signer, Value: big.NewInt(testKLAY + (KLAYFee - 1)), GasLimit: testGasLimit}, Bob.From, big.NewInt(testKLAY), nil)
		assert.Equal(t, nil, err)

		sim.Commit() // block

		CheckReceipt(sim, tx, 1*time.Second, types.ReceiptStatusErrExecutionReverted, t)
	}

	// 9-4. Request KLAY transfer from Alice to Bob with enough feeLimit
	{
		tx, err = pBridge.RequestKLAYTransfer(&bind.TransactOpts{From: Alice.From, Signer: Alice.Signer, Value: big.NewInt(testKLAY + (KLAYFee + 1)), GasLimit: testGasLimit}, Bob.From, big.NewInt(testKLAY), nil)
		assert.Equal(t, nil, err)

		sim.Commit() // block

		CheckReceipt(sim, tx, 1*time.Second, types.ReceiptStatusSuccessful, t)
	}

	// 9-4. Request KLAY transfer from Alice to Alice through () payable method
	{
		nonce, _ := sim.PendingNonceAt(context.Background(), Alice.From)
		gasPrice, _ := sim.SuggestGasPrice(context.Background())
		unsignedTx := types.NewTransaction(nonce, pBridgeAddr, big.NewInt(testKLAY+KLAYFee), testGasLimit, gasPrice, []byte{})

		chainID, _ := sim.ChainID(context.Background())
		tx, err = types.SignTx(unsignedTx, types.LatestSignerForChainID(chainID), AliceKey)
		sim.SendTransaction(context.Background(), tx)
		assert.Equal(t, nil, err)

		sim.Commit() // block

		CheckReceipt(sim, tx, 1*time.Second, types.ReceiptStatusSuccessful, t)
	}

	// Wait a few second for wait group
	WaitGroupWithTimeOut(&wg, 3*time.Second, t)

	// 10. Check Token balance
	{
		balance, err = token.BalanceOf(nil, Alice.From)
		assert.Equal(t, nil, err)
		fmt.Println("Alice token balance", balance.String())
		assert.Equal(t, initialValue-(testToken+ERC20Fee)*4, balance.Int64())

		balance, err = token.BalanceOf(nil, Bob.From)
		assert.Equal(t, nil, err)
		fmt.Println("Bob token balance", balance.String())
		assert.Equal(t, testToken*4, balance.Int64())

		balance, err = token.BalanceOf(nil, receiver.From)
		assert.Equal(t, nil, err)
		fmt.Println("Fee receiver token balance", balance.String())
		assert.Equal(t, ERC20Fee*4, balance.Int64())
	}

	// 11. Check KLAY balance
	{
		balance, _ = sim.BalanceAt(context.Background(), Alice.From, nil)
		fmt.Println("Alice KLAY balance :", balance)
		assert.Equal(t, initialValue-(testKLAY+KLAYFee)*2-KLAYFee, balance.Int64())

		balance, _ = sim.BalanceAt(context.Background(), Bob.From, nil)
		fmt.Println("Bob KLAY balance :", balance)
		assert.Equal(t, big.NewInt(testKLAY*2).String(), balance.String())

		balance, _ = sim.BalanceAt(context.Background(), receiver.From, nil)
		fmt.Println("receiver KLAY balance :", balance)
		assert.Equal(t, KLAYFee*3, balance.Int64())
	}

	bridgeManager.Stop()
}

// TestBasicJournal tests basic journal functionality.
func TestBasicJournal(t *testing.T) {
	tempDir, err := ioutil.TempDir(os.TempDir(), "sc")
	assert.NoError(t, err)
	defer func() {
		if err := os.RemoveAll(tempDir); err != nil {
			t.Fatalf("fail to delete file %v", err)
		}
	}()

	wg := sync.WaitGroup{}
	wg.Add(2)

	// Generate a new random account and a funded simulator
	key, _ := crypto.GenerateKey()
	auth := bind.NewKeyedTransactor(key)

	key2, _ := crypto.GenerateKey()
	auth2 := bind.NewKeyedTransactor(key2)

	key4, _ := crypto.GenerateKey()
	auth4 := bind.NewKeyedTransactor(key4)

	config := &SCConfig{}
	config.DataDir = tempDir
	config.VTRecovery = true

	bacc, _ := NewBridgeAccounts(nil, tempDir, database.NewDBManager(&database.DBConfig{DBType: database.MemoryDB}))
	bacc.pAccount.chainID = big.NewInt(0)
	bacc.cAccount.chainID = big.NewInt(0)

	alloc := blockchain.GenesisAlloc{
		auth.From:             {Balance: big.NewInt(params.KLAY)},
		auth2.From:            {Balance: big.NewInt(params.KLAY)},
		auth4.From:            {Balance: big.NewInt(params.KLAY)},
		bacc.pAccount.address: {Balance: big.NewInt(params.KLAY)},
		bacc.cAccount.address: {Balance: big.NewInt(params.KLAY)},
	}
	sim := backends.NewSimulatedBackend(alloc)
	defer sim.Close()

	sc := &SubBridge{
		config:         config,
		peers:          newBridgePeerSet(),
		localBackend:   sim,
		remoteBackend:  sim,
		bridgeAccounts: bacc,
	}
	sc.handler, err = NewSubBridgeHandler(sc)
	if err != nil {
		log.Fatalf("Failed to initialize bridgeHandler : %v", err)
		return
	}

	// Prepare manager and deploy bridge contract.
	bm, err := NewBridgeManager(sc)
	assert.NoError(t, err)

	localAddr, err := bm.DeployBridgeTest(sim, 10000, true)
	assert.NoError(t, err)
	remoteAddr, err := bm.DeployBridgeTest(sim, 10000, false)
	assert.NoError(t, err)

	bm.SetJournal(localAddr, remoteAddr)

	ps := sc.BridgePeerSet()
	ps.peers["test"] = nil

	if err := bm.RestoreBridges(); err != nil {
		t.Fatal("bm restoring bridges failed")
	}

	localInfo, ok := bm.GetBridgeInfo(localAddr)
	assert.Equal(t, true, ok)
	assert.Equal(t, false, localInfo.subscribed)

	remoteInfo, ok := bm.GetBridgeInfo(remoteAddr)
	assert.Equal(t, true, ok)
	assert.Equal(t, false, remoteInfo.subscribed)
}

// TestMethodRestoreBridges tests restoring bridges from the journal.
func TestMethodRestoreBridges(t *testing.T) {
	tempDir, err := ioutil.TempDir(os.TempDir(), "sc")
	assert.NoError(t, err)
	defer func() {
		if err := os.RemoveAll(tempDir); err != nil {
			t.Fatalf("fail to delete file %v", err)
		}
	}()

	wg := sync.WaitGroup{}
	wg.Add(2)

	// Generate a new random account and a funded simulator
	key, _ := crypto.GenerateKey()
	auth := bind.NewKeyedTransactor(key)

	key2, _ := crypto.GenerateKey()
	auth2 := bind.NewKeyedTransactor(key2)

	key4, _ := crypto.GenerateKey()
	auth4 := bind.NewKeyedTransactor(key4)
	config := &SCConfig{}
	config.DataDir = tempDir
	config.VTRecovery = true
	config.VTRecoveryInterval = 60

	bacc, _ := NewBridgeAccounts(nil, tempDir, database.NewDBManager(&database.DBConfig{DBType: database.MemoryDB}))
	bacc.pAccount.chainID = big.NewInt(0)
	bacc.cAccount.chainID = big.NewInt(0)

	alloc := blockchain.GenesisAlloc{
		auth.From:             {Balance: big.NewInt(params.KLAY)},
		auth2.From:            {Balance: big.NewInt(params.KLAY)},
		auth4.From:            {Balance: big.NewInt(params.KLAY)},
		bacc.pAccount.address: {Balance: big.NewInt(params.KLAY)},
		bacc.cAccount.address: {Balance: big.NewInt(params.KLAY)},
	}
	sim := backends.NewSimulatedBackend(alloc)
	defer sim.Close()

	sc := &SubBridge{
		config:         config,
		peers:          newBridgePeerSet(),
		localBackend:   sim,
		remoteBackend:  sim,
		bridgeAccounts: bacc,
	}

	sc.handler, err = NewSubBridgeHandler(sc)
	if err != nil {
		log.Fatalf("Failed to initialize bridgeHandler : %v", err)
		return
	}

	// Prepare manager and deploy bridge contract.
	bm, err := NewBridgeManager(sc)
	assert.NoError(t, err)

	var bridgeAddrs [4]common.Address
	for i := 0; i < 4; i++ {
		if i%2 == 0 {
			bridgeAddrs[i], err = bm.DeployBridgeTest(sim, 10000, true)
		} else {
			bridgeAddrs[i], err = bm.DeployBridgeTest(sim, 10000, false)
		}
		if err != nil {
			t.Fatal("deploy bridge test failed", bridgeAddrs[i])
		}
		bm.DeleteBridgeInfo(bridgeAddrs[i])
	}
	sim.Commit()

	// Set journal
	bm.SetJournal(bridgeAddrs[0], bridgeAddrs[1])
	bm.journal.cache[bridgeAddrs[0]].Subscribed = true
	bm.SetJournal(bridgeAddrs[2], bridgeAddrs[3])
	bm.journal.cache[bridgeAddrs[2]].Subscribed = true

	ps := sc.BridgePeerSet()
	ps.peers["test"] = nil

	// Call RestoreBridges
	if err := bm.RestoreBridges(); err != nil {
		t.Fatal("bm restoring bridges failed")
	}

	// Duplicated RestoreBridges
	if err := bm.RestoreBridges(); err != nil {
		t.Fatal("bm restoring bridges failed")
	}

	// Case 1: check bridge contract creation.
	for i := 0; i < 4; i++ {
		info, _ := bm.GetBridgeInfo(bridgeAddrs[i])
		assert.NotEqual(t, nil, info.bridge)
	}

	// Case 2: check subscription
	for i := 0; i < 4; i++ {
		info, _ := bm.GetBridgeInfo(bridgeAddrs[i])
		assert.Equal(t, true, info.subscribed)
	}

	// Case 3: check recovery
	recovery1 := bm.recoveries[bridgeAddrs[0]]
	assert.NotEqual(t, nil, recovery1)
	recovery1.Start()
	assert.Equal(t, nil, recovery1.WaitRunningStatus(true, 5*time.Second))
	recovery2 := bm.recoveries[bridgeAddrs[2]]
	assert.NotEqual(t, nil, recovery2)
	recovery2.Start()
	assert.Equal(t, nil, recovery2.WaitRunningStatus(true, 5*time.Second))

	bm.stopAllRecoveries()
	bm.Stop()
}

// TestMethodGetAllBridge tests a method GetAllBridge.
func TestMethodGetAllBridge(t *testing.T) {
	tempDir, err := ioutil.TempDir(os.TempDir(), "sc")
	assert.NoError(t, err)
	defer func() {
		if err := os.RemoveAll(tempDir); err != nil {
			t.Fatalf("fail to delete file %v", err)
		}
	}()

	sc := &SubBridge{
		config: &SCConfig{DataDir: tempDir, VTRecovery: true},
		peers:  newBridgePeerSet(),
	}
	bm, err := NewBridgeManager(sc)
	if err != nil {
		t.Fatalf("fail to create bridge manager %v", err)
	}

	testBridge1 := common.BytesToAddress([]byte("test1"))
	testBridge2 := common.BytesToAddress([]byte("test2"))

	bm.journal.insert(testBridge1, testBridge2)
	bm.journal.insert(testBridge2, testBridge1)

	bridges := bm.GetAllBridge()
	assert.Equal(t, 2, len(bridges))

	bm.Stop()
}

// TestErrorDuplication tests if duplication of journal insertion is ignored or not.
func TestErrorDuplication(t *testing.T) {
	tempDir, err := ioutil.TempDir(os.TempDir(), "sc")
	assert.NoError(t, err)
	defer func() {
		if err := os.RemoveAll(tempDir); err != nil {
			t.Fatalf("fail to delete file %v", err)
		}
	}()

	sc := &SubBridge{
		config: &SCConfig{DataDir: tempDir, VTRecovery: true},
		peers:  newBridgePeerSet(),
	}
	bm, err := NewBridgeManager(sc)
	if err != nil {
		t.Fatalf("fail to create bridge manager %v", err)
	}

	localAddr := common.BytesToAddress([]byte("test1"))
	remoteAddr := common.BytesToAddress([]byte("test2"))

	err = bm.journal.insert(localAddr, remoteAddr)
	assert.Equal(t, nil, err)
	err = bm.journal.insert(remoteAddr, localAddr)
	assert.Equal(t, nil, err)

	// try duplicated insert.
	err = bm.journal.insert(localAddr, remoteAddr)
	assert.NotEqual(t, nil, err)
	err = bm.journal.insert(remoteAddr, localAddr)
	assert.NotEqual(t, nil, err)

	// check cache size for checking duplication
	bridges := bm.GetAllBridge()
	assert.Equal(t, 2, len(bridges))

	bm.Stop()
}

// TestMethodSetJournal tests if duplication of journal insertion is ignored or not.
func TestMethodSetJournal(t *testing.T) {
	tempDir, err := ioutil.TempDir(os.TempDir(), "sc")
	assert.NoError(t, err)
	defer func() {
		if err := os.RemoveAll(tempDir); err != nil {
			t.Fatalf("fail to delete file %v", err)
		}
	}()

	sc := &SubBridge{
		config: &SCConfig{DataDir: tempDir, VTRecovery: true},
		peers:  newBridgePeerSet(),
	}
	bm, err := NewBridgeManager(sc)
	if err != nil {
		t.Fatalf("fail to create bridge manager %v", err)
	}

	localAddr := common.BytesToAddress([]byte("test1"))
	remoteAddr := common.BytesToAddress([]byte("test2"))

	// Simple insert case
	err = bm.SetJournal(localAddr, remoteAddr)
	assert.Equal(t, nil, err)

	// Error case
	err = bm.SetJournal(localAddr, remoteAddr)
	assert.NotEqual(t, nil, err)

	// Check the number of bridge elements for checking duplication
	bridges := bm.GetAllBridge()
	assert.Equal(t, 1, len(bridges))

	bm.Stop()
}

// TestErrorDuplicatedSetBridgeInfo tests if duplication of bridge info insertion.
func TestErrorDuplicatedSetBridgeInfo(t *testing.T) {
	tempDir, err := ioutil.TempDir(os.TempDir(), "sc")
	assert.NoError(t, err)
	defer func() {
		if err := os.RemoveAll(tempDir); err != nil {
			t.Fatalf("fail to delete file %v", err)
		}
	}()

	wg := sync.WaitGroup{}
	wg.Add(2)

	// Generate a new random account and a funded simulator
	key, _ := crypto.GenerateKey()
	auth := bind.NewKeyedTransactor(key)

	key2, _ := crypto.GenerateKey()
	auth2 := bind.NewKeyedTransactor(key2)

	key4, _ := crypto.GenerateKey()
	auth4 := bind.NewKeyedTransactor(key4)
	config := &SCConfig{}
	config.DataDir = tempDir
	config.VTRecovery = true

	bacc, _ := NewBridgeAccounts(nil, tempDir, database.NewDBManager(&database.DBConfig{DBType: database.MemoryDB}))
	bacc.pAccount.chainID = big.NewInt(0)
	bacc.cAccount.chainID = big.NewInt(0)

	alloc := blockchain.GenesisAlloc{
		auth.From:             {Balance: big.NewInt(params.KLAY)},
		auth2.From:            {Balance: big.NewInt(params.KLAY)},
		auth4.From:            {Balance: big.NewInt(params.KLAY)},
		bacc.pAccount.address: {Balance: big.NewInt(params.KLAY)},
		bacc.cAccount.address: {Balance: big.NewInt(params.KLAY)},
	}
	sim := backends.NewSimulatedBackend(alloc)
	defer sim.Close()

	sc := &SubBridge{
		config:         config,
		peers:          newBridgePeerSet(),
		localBackend:   sim,
		remoteBackend:  sim,
		bridgeAccounts: bacc,
	}

	sc.handler, err = NewSubBridgeHandler(sc)
	if err != nil {
		log.Fatalf("Failed to initialize bridgeHandler : %v", err)
		return
	}

	// Prepare manager
	bm, err := NewBridgeManager(sc)
<<<<<<< HEAD
	addr, err := bm.DeployBridgeTest(sim, 10000, false)
=======
	assert.NoError(t, err)
	addr, err := bm.DeployBridgeTest(sim, false)
	assert.NoError(t, err)
>>>>>>> 97b8e677
	bridgeInfo, _ := bm.GetBridgeInfo(addr)

	// Try to call duplicated SetBridgeInfo
	err = bm.SetBridgeInfo(addr, bridgeInfo.bridge, common.Address{}, nil, sc.bridgeAccounts.pAccount, false, false)
	assert.NotEqual(t, nil, err)
	bm.Stop()
}

// TestScenarioSubUnsub tests subscription and unsubscription scenario.
func TestScenarioSubUnsub(t *testing.T) {
	tempDir, err := ioutil.TempDir(os.TempDir(), "sc")
	assert.NoError(t, err)
	defer func() {
		if err := os.RemoveAll(tempDir); err != nil {
			t.Fatalf("fail to delete file %v", err)
		}
	}()

	wg := sync.WaitGroup{}
	wg.Add(2)

	// Generate a new random account and a funded simulator
	key, _ := crypto.GenerateKey()
	auth := bind.NewKeyedTransactor(key)

	key2, _ := crypto.GenerateKey()
	auth2 := bind.NewKeyedTransactor(key2)

	key4, _ := crypto.GenerateKey()
	auth4 := bind.NewKeyedTransactor(key4)
	config := &SCConfig{}
	config.DataDir = tempDir
	config.VTRecovery = true

	bacc, _ := NewBridgeAccounts(nil, tempDir, database.NewDBManager(&database.DBConfig{DBType: database.MemoryDB}))
	bacc.pAccount.chainID = big.NewInt(0)
	bacc.cAccount.chainID = big.NewInt(0)

	alloc := blockchain.GenesisAlloc{
		auth.From:             {Balance: big.NewInt(params.KLAY)},
		auth2.From:            {Balance: big.NewInt(params.KLAY)},
		auth4.From:            {Balance: big.NewInt(params.KLAY)},
		bacc.pAccount.address: {Balance: big.NewInt(params.KLAY)},
		bacc.cAccount.address: {Balance: big.NewInt(params.KLAY)},
	}
	sim := backends.NewSimulatedBackend(alloc)
	defer sim.Close()

	sc := &SubBridge{
		config:         config,
		peers:          newBridgePeerSet(),
		localBackend:   sim,
		remoteBackend:  sim,
		bridgeAccounts: bacc,
	}

	sc.handler, err = NewSubBridgeHandler(sc)
	if err != nil {
		log.Fatalf("Failed to initialize bridgeHandler : %v", err)
		return
	}

	// Prepare manager and deploy bridge contract.
	bm, err := NewBridgeManager(sc)
	assert.NoError(t, err)

	localAddr, err := bm.DeployBridgeTest(sim, 10000, true)
	if err != nil {
		t.Fatal("deploy bridge test failed", localAddr)
	}

	bm.SubscribeEvent(localAddr)
	bridgeInfo, ok := bm.GetBridgeInfo(localAddr)
	assert.Equal(t, true, ok)
	assert.Equal(t, true, bridgeInfo.subscribed)
	bm.UnsubscribeEvent(localAddr)
	assert.Equal(t, false, bridgeInfo.subscribed)

	// Journal is irrelevant to the bridge unsubscription.
	journal := bm.journal.cache[localAddr]
	assert.NotEqual(t, nil, journal)
}

// TestErrorEmptyAccount tests empty account error in case of journal insertion.
func TestErrorEmptyAccount(t *testing.T) {
	tempDir, err := ioutil.TempDir(os.TempDir(), "sc")
	assert.NoError(t, err)
	defer func() {
		if err := os.RemoveAll(tempDir); err != nil {
			t.Fatalf("fail to delete file %v", err)
		}
	}()

	sc := &SubBridge{
		config: &SCConfig{DataDir: tempDir, VTRecovery: true},
		peers:  newBridgePeerSet(),
	}
	bm, err := NewBridgeManager(sc)
	if err != nil {
		t.Fatalf("fail to create bridge manager %v", err)
	}

	localAddr := common.BytesToAddress([]byte("test1"))
	remoteAddr := common.BytesToAddress([]byte("test2"))

	err = bm.journal.insert(localAddr, common.Address{})
	assert.NotEqual(t, nil, err)

	err = bm.journal.insert(common.Address{}, remoteAddr)
	assert.NotEqual(t, nil, err)

	bm.Stop()
}

// TestErrorDupSubscription tests duplicated subscription error.
func TestErrorDupSubscription(t *testing.T) {
	tempDir, err := ioutil.TempDir(os.TempDir(), "sc")
	assert.NoError(t, err)
	defer func() {
		if err := os.RemoveAll(tempDir); err != nil {
			t.Fatalf("fail to delete file %v", err)
		}
	}()

	wg := sync.WaitGroup{}
	wg.Add(2)

	// Generate a new random account and a funded simulator
	key, _ := crypto.GenerateKey()
	auth := bind.NewKeyedTransactor(key)

	key2, _ := crypto.GenerateKey()
	auth2 := bind.NewKeyedTransactor(key2)

	key4, _ := crypto.GenerateKey()
	auth4 := bind.NewKeyedTransactor(key4)
	config := &SCConfig{}
	config.DataDir = tempDir
	config.VTRecovery = true

	bacc, _ := NewBridgeAccounts(nil, tempDir, database.NewDBManager(&database.DBConfig{DBType: database.MemoryDB}))
	bacc.pAccount.chainID = big.NewInt(0)
	bacc.cAccount.chainID = big.NewInt(0)

	alloc := blockchain.GenesisAlloc{
		auth.From:             {Balance: big.NewInt(params.KLAY)},
		auth2.From:            {Balance: big.NewInt(params.KLAY)},
		auth4.From:            {Balance: big.NewInt(params.KLAY)},
		bacc.pAccount.address: {Balance: big.NewInt(params.KLAY)},
		bacc.cAccount.address: {Balance: big.NewInt(params.KLAY)},
	}
	sim := backends.NewSimulatedBackend(alloc)
	defer sim.Close()

	sc := &SubBridge{
		config:         config,
		peers:          newBridgePeerSet(),
		localBackend:   sim,
		remoteBackend:  sim,
		bridgeAccounts: bacc,
	}

	sc.handler, err = NewSubBridgeHandler(sc)
	if err != nil {
		log.Fatalf("Failed to initialize bridgeHandler : %v", err)
		return
	}

	// 1. Prepare manager and subscribe event
	bm, err := NewBridgeManager(sc)
	assert.NoError(t, err)

	addr, err := bm.DeployBridgeTest(sim, 10000, false)
	bridgeInfo, _ := bm.GetBridgeInfo(addr)
	bridge := bridgeInfo.bridge
	fmt.Println("===== BridgeContract Addr ", addr.Hex())
	sim.Commit() // block

	bm.bridges[addr], err = NewBridgeInfo(sc, addr, bridge, common.Address{}, nil, bacc.cAccount, true, true, sim)

	bm.journal.cache[addr] = &BridgeJournal{addr, addr, true}

	bm.SubscribeEvent(addr)
	err = bm.SubscribeEvent(addr)
	assert.NotEqual(t, nil, err)

	bm.Stop()
}

// TestAnchoringBasic tests the following:
// 1. generate anchoring tx
// 2. decode anchoring tx
// 3. start anchoring from the current block
// 4. accumulated tx counts
func TestAnchoringBasic(t *testing.T) {
	tempDir, err := ioutil.TempDir(os.TempDir(), "anchoring")
	assert.NoError(t, err)
	defer func() {
		if err := os.RemoveAll(tempDir); err != nil {
			t.Fatalf("fail to delete file %v", err)
		}
	}()

	sim, sc, bAcc, _, _, _ := generateAnchoringEnv(t, tempDir)
	defer sim.Close()

	assert.Equal(t, uint64(0), sc.handler.txCountStartingBlockNumber)
	assert.Equal(t, uint64(0), sc.handler.latestTxCountAddedBlockNumber)
	assert.Equal(t, uint64(1), sc.handler.chainTxPeriod)

	auth := bAcc.pAccount.GenerateTransactOpts()
	_, _, _, err = bridge.DeployBridge(auth, sim, true) // dummy tx
	sim.Commit()
	curBlk := sim.BlockChain().CurrentBlock()

	// nil block
	{
		err := sc.handler.blockAnchoringManager(nil)
		assert.Error(t, ErrInvalidBlock, err)
	}

	{
		err := sc.handler.generateAndAddAnchoringTxIntoTxPool(nil)
		assert.Error(t, ErrInvalidBlock, err)
	}
	// Generate anchoring tx again for the curBlk.
	err = sc.handler.blockAnchoringManager(curBlk)
	assert.NoError(t, err)

	pending := sc.GetBridgeTxPool().Pending()
	assert.Equal(t, 1, len(pending))
	var tx *types.Transaction
	for _, v := range pending {
		assert.Equal(t, 1, len(v))
		tx = v[0]
	}
	assert.Equal(t, uint64(0), sc.handler.txCount)

	assert.Equal(t, curBlk.NumberU64(), sc.handler.latestTxCountAddedBlockNumber)
	compareBlockAndAnchoringTx(t, curBlk, tx)
}

// TestAnchoringBasicWithFeePayer tests the following with feePayer:
// 1. generate anchoring tx
// 2. decode anchoring tx
// 3. start anchoring from the current block
// 4. accumulated tx counts
func TestAnchoringBasicWithFeePayer(t *testing.T) {
	tempDir, err := ioutil.TempDir(os.TempDir(), "anchoring")
	assert.NoError(t, err)
	defer func() {
		if err := os.RemoveAll(tempDir); err != nil {
			t.Fatalf("fail to delete file %v", err)
		}
	}()

	sim, sc, bAcc, parentOperator, feePayer, tester := generateAnchoringEnv(t, tempDir)
	defer sim.Close()

	invalidAccount := common.HexToAddress("0x1")
	bAcc.SetParentOperatorFeePayer(feePayer.Address)

	assert.Equal(t, uint64(0), sc.handler.txCountStartingBlockNumber)
	assert.Equal(t, uint64(0), sc.handler.latestTxCountAddedBlockNumber)
	assert.Equal(t, uint64(1), sc.handler.chainTxPeriod)

	// fail to generate anchoring tx with invalid parent operator
	{
		pAccBackup := bAcc.pAccount.address
		bAcc.pAccount.address = invalidAccount

		curBlk := sim.BlockChain().CurrentBlock()
		err = sc.handler.generateAndAddAnchoringTxIntoTxPool(curBlk)
		assert.Error(t, err, accounts.ErrUnknownAccount)

		bAcc.pAccount.address = pAccBackup
	}

	// fail to generate anchoring tx with invalid feePayer
	{
		bAcc.SetParentOperatorFeePayer(invalidAccount)

		curBlk := sim.BlockChain().CurrentBlock()
		err = sc.handler.generateAndAddAnchoringTxIntoTxPool(curBlk)
		assert.Error(t, err, accounts.ErrUnknownAccount)

		bAcc.SetParentOperatorFeePayer(feePayer.Address)
	}

	_, _, _, err = bridge.DeployBridge(tester, sim, true) // dummy tx
	sim.Commit()
	curBlk := sim.BlockChain().CurrentBlock()

	// Generate anchoring tx again for the curBlk.
	sc.handler.blockAnchoringManager(curBlk)
	pending := sc.GetBridgeTxPool().Pending()
	assert.Equal(t, 1, len(pending))
	var tx *types.Transaction
	for _, v := range pending {
		assert.Equal(t, 1, len(v))
		tx = v[0]

		// Check Balance
		feePayerBalanceBefore, err := sim.BalanceAt(context.Background(), feePayer.Address, nil)
		assert.NoError(t, err)
		parentOperatorBalanceBefore, err := sim.BalanceAt(context.Background(), parentOperator.address, nil)
		assert.NoError(t, err)

		sim.SendTransaction(context.Background(), tx)
		sim.Commit()

		// Check Balance
		feePayerBalanceAfter, err := sim.BalanceAt(context.Background(), feePayer.Address, nil)
		assert.NoError(t, err)
		parentOperatorBalanceAfter, err := sim.BalanceAt(context.Background(), parentOperator.address, nil)
		assert.NoError(t, err)

		receipt, err := sim.TransactionReceipt(context.Background(), tx.Hash())
		assert.NoError(t, err)

		fee := new(big.Int).SetUint64(receipt.GasUsed * params.DefaultUnitPrice)

		assert.Equal(t, new(big.Int).Sub(feePayerBalanceBefore, fee).String(), feePayerBalanceAfter.String())
		t.Log("feePayer paid ", fee)
		assert.Equal(t, parentOperatorBalanceBefore, parentOperatorBalanceAfter)
	}

	assert.Equal(t, uint64(0), sc.handler.txCount)
	assert.Equal(t, curBlk.NumberU64(), sc.handler.latestTxCountAddedBlockNumber)
	compareBlockAndAnchoringTx(t, curBlk, tx)
}

// TestAnchoringBasicWithBridgeTxPoolMock tests the following :
// - BridgeTxPool addLocal() fail case.
func TestAnchoringBasicWithBridgeTxPoolMock(t *testing.T) {
	tempDir, err := ioutil.TempDir(os.TempDir(), "anchoring")
	assert.NoError(t, err)
	defer func() {
		if err := os.RemoveAll(tempDir); err != nil {
			t.Fatalf("fail to delete file %v", err)
		}
	}()

	sim, sc, bAcc, _, feePayer, _ := generateAnchoringEnv(t, tempDir)
	defer sim.Close()

	// mock BridgeTxPool
	{
		mockCtrl := gomock.NewController(t)
		defer mockCtrl.Finish()
		mockBridgeTxPool := NewMockBridgeTxPool(mockCtrl)
		sc.bridgeTxPool = mockBridgeTxPool
		mockBridgeTxPool.EXPECT().AddLocal(gomock.Any()).Return(bridgepool.ErrKnownTx)
	}

	bAcc.SetParentOperatorFeePayer(feePayer.Address)

	assert.Equal(t, uint64(0), sc.handler.txCountStartingBlockNumber)
	assert.Equal(t, uint64(0), sc.handler.latestTxCountAddedBlockNumber)
	assert.Equal(t, uint64(1), sc.handler.chainTxPeriod)

	curBlk := sim.BlockChain().CurrentBlock()

	// Generate anchoring tx with mocked BridgeTxPool returns a error
	err = sc.handler.blockAnchoringManager(curBlk)
	assert.Equal(t, bridgepool.ErrKnownTx, err)
}

func generateAnchoringEnv(t *testing.T, tempDir string) (*backends.SimulatedBackend, *SubBridge, *BridgeAccounts, *accountInfo, accounts.Account, *bind.TransactOpts) {
	config := &SCConfig{AnchoringPeriod: 1}
	config.DataDir = tempDir
	config.VTRecovery = true

	ks := keystore.NewKeyStore(tempDir, keystore.StandardScryptN, keystore.StandardScryptP)
	back := []accounts.Backend{
		ks,
	}
	am := accounts.NewManager(back...)
	bAcc, _ := NewBridgeAccounts(am, tempDir, database.NewDBManager(&database.DBConfig{DBType: database.MemoryDB}))
	bAcc.pAccount.chainID = big.NewInt(0)
	bAcc.cAccount.chainID = big.NewInt(0)
	parentOperator := bAcc.pAccount

	aliceKey, _ := crypto.GenerateKey()
	alice := bind.NewKeyedTransactor(aliceKey)

	initBal := new(big.Int).Exp(big.NewInt(10), big.NewInt(50), nil)

	feePayer, err := ks.NewAccount("pwd")
	assert.NoError(t, err)
	ks.TimedUnlock(feePayer, "pwd", 0)

	alloc := blockchain.GenesisAlloc{
		alice.From:             {Balance: initBal},
		feePayer.Address:       {Balance: initBal},
		parentOperator.address: {Balance: initBal},
	}
	sim := backends.NewSimulatedBackendWithGasPrice(alloc, params.DefaultUnitPrice)

	sc := &SubBridge{
		config:         config,
		peers:          newBridgePeerSet(),
		localBackend:   sim,
		remoteBackend:  sim,
		bridgeAccounts: bAcc,
	}
	sc.blockchain = sim.BlockChain()

	sc.handler, err = NewSubBridgeHandler(sc)
	if err != nil {
		log.Fatalf("Failed to initialize bridgeHandler : %v", err)
	}

	sc.handler.setRemoteGasPrice(params.DefaultUnitPrice)

	sc.bridgeTxPool = bridgepool.NewBridgeTxPool(bridgepool.BridgeTxPoolConfig{
		Journal:     path.Join(tempDir, "bridge_transactions.rlp"),
		GlobalQueue: 1024,
	})

	return sim, sc, bAcc, parentOperator, feePayer, alice
}

func compareBlockAndAnchoringTx(t *testing.T, block *types.Block, tx *types.Transaction) {
	// Decoding the anchoring tx.
	assert.Equal(t, true, tx.Type().IsChainDataAnchoring())
	anchoringData := new(types.AnchoringData)
	data, err := tx.AnchoredData()
	assert.NoError(t, err)

	err = rlp.DecodeBytes(data, anchoringData)
	assert.NoError(t, err)
	assert.Equal(t, types.AnchoringDataType0, anchoringData.Type)
	anchoringDataInternal := new(types.AnchoringDataInternalType0)
	if err := rlp.DecodeBytes(anchoringData.Data, anchoringDataInternal); err != nil {
		logger.Error("writeChildChainTxHashFromBlock : failed to decode anchoring data")
	}

	// Check the current block is anchored.
	assert.Equal(t, new(big.Int).SetUint64(block.NumberU64()).String(), anchoringDataInternal.BlockNumber.String())
	assert.Equal(t, block.Hash(), anchoringDataInternal.BlockHash)
	assert.Equal(t, big.NewInt(1).String(), anchoringDataInternal.BlockCount.String())
	assert.Equal(t, big.NewInt(1).String(), anchoringDataInternal.TxCount.String())
}

// TestAnchoringStart tests the following:
// 1. set anchoring period 4
// 2. check if tx counting started immediately and accumulated correctly
func TestAnchoringStart(t *testing.T) {
	tempDir, err := ioutil.TempDir(os.TempDir(), "anchoringPeriod")
	assert.NoError(t, err)
	defer func() {
		if err := os.RemoveAll(tempDir); err != nil {
			t.Fatalf("fail to delete file %v", err)
		}
	}()

	config := &SCConfig{AnchoringPeriod: 4}
	config.DataDir = tempDir
	config.VTRecovery = true

	bAcc, _ := NewBridgeAccounts(nil, tempDir, database.NewDBManager(&database.DBConfig{DBType: database.MemoryDB}))
	bAcc.pAccount.chainID = big.NewInt(0)
	bAcc.cAccount.chainID = big.NewInt(0)

	alloc := blockchain.GenesisAlloc{}
	sim := backends.NewSimulatedBackend(alloc)
	defer sim.Close()

	sc := &SubBridge{
		config:         config,
		peers:          newBridgePeerSet(),
		localBackend:   sim,
		remoteBackend:  sim,
		bridgeAccounts: bAcc,
	}
	sc.blockchain = sim.BlockChain()

	sc.handler, err = NewSubBridgeHandler(sc)
	if err != nil {
		log.Fatalf("Failed to initialize bridgeHandler : %v", err)
		return
	}
	sc.bridgeTxPool = bridgepool.NewBridgeTxPool(bridgepool.BridgeTxPoolConfig{
		Journal:     path.Join(tempDir, "bridge_transactions.rlp"),
		GlobalQueue: 1024,
	})

	assert.Equal(t, uint64(0), sc.handler.txCountStartingBlockNumber)
	assert.Equal(t, uint64(4), sc.handler.chainTxPeriod)

	sim.Commit() // start with arbitrary block number.

	// 1. Fresh start with dummy tx and check tx count
	auth := bAcc.pAccount.GenerateTransactOpts()
	_, _, _, err = bridge.DeployBridge(auth, sim, true) // dummy tx
	sim.Commit()
	curBlk := sim.BlockChain().CurrentBlock()
	sc.handler.blockAnchoringManager(curBlk)
	assert.Equal(t, uint64(1), sc.handler.txCount)
	pending := sc.GetBridgeTxPool().Pending()
	assert.Equal(t, 0, len(pending)) // the anchoring period has not yet been reached.

	// 2. Generate dummy txs and check tx count
	_, _, _, err = bridge.DeployBridge(auth, sim, true) // dummy tx
	_, _, _, err = bridge.DeployBridge(auth, sim, true) // dummy tx
	sim.Commit()
	curBlk = sim.BlockChain().CurrentBlock()
	sc.handler.blockAnchoringManager(curBlk)
	assert.Equal(t, uint64(3), sc.handler.txCount)
	assert.Equal(t, 0, len(pending)) // the anchoring period has not yet been reached.

	// 3. Generate dummy blocks and check anchoring tx
	sim.Commit() // block number 4
	curBlk = sim.BlockChain().CurrentBlock()
	sc.handler.blockAnchoringManager(curBlk)
	assert.Equal(t, uint64(0), sc.handler.txCount)
	pending = sc.GetBridgeTxPool().Pending()
	assert.Equal(t, 1, len(pending))
	for _, v := range pending {
		decodeAndCheckAnchoringTx(t, v[0], curBlk, 3, 3)
		break
	}
}

// TestAnchoringPeriod tests the following:
// 1. set anchoring period 4
// 2. accumulate tx counts
func TestAnchoringPeriod(t *testing.T) {
	const (
		startTxCount = 100
	)
	tempDir, err := ioutil.TempDir(os.TempDir(), "anchoringPeriod")
	assert.NoError(t, err)
	defer func() {
		if err := os.RemoveAll(tempDir); err != nil {
			t.Fatalf("fail to delete file %v", err)
		}
	}()

	config := &SCConfig{AnchoringPeriod: 4}
	config.DataDir = tempDir
	config.VTRecovery = true

	bAcc, _ := NewBridgeAccounts(nil, tempDir, database.NewDBManager(&database.DBConfig{DBType: database.MemoryDB}))
	bAcc.pAccount.chainID = big.NewInt(0)
	bAcc.cAccount.chainID = big.NewInt(0)

	alloc := blockchain.GenesisAlloc{}
	sim := backends.NewSimulatedBackend(alloc)
	defer sim.Close()

	sc := &SubBridge{
		config:         config,
		peers:          newBridgePeerSet(),
		localBackend:   sim,
		remoteBackend:  sim,
		bridgeAccounts: bAcc,
	}
	sc.blockchain = sim.BlockChain()

	sc.handler, err = NewSubBridgeHandler(sc)
	if err != nil {
		log.Fatalf("Failed to initialize bridgeHandler : %v", err)
		return
	}
	sc.bridgeTxPool = bridgepool.NewBridgeTxPool(bridgepool.BridgeTxPoolConfig{
		Journal:     path.Join(tempDir, "bridge_transactions.rlp"),
		GlobalQueue: 1024,
	})

	assert.Equal(t, uint64(0), sc.handler.txCountStartingBlockNumber)
	assert.Equal(t, uint64(4), sc.handler.chainTxPeriod)

	// Period 1
	sim.Commit()
	auth := bAcc.pAccount.GenerateTransactOpts()
	_, _, _, err = bridge.DeployBridge(auth, sim, true) // dummy tx
	sim.Commit()
	curBlk := sim.BlockChain().CurrentBlock()

	sc.handler.txCountStartingBlockNumber = curBlk.NumberU64() - 1
	sc.handler.txCount = startTxCount
	sc.handler.blockAnchoringManager(curBlk)
	assert.Equal(t, uint64(startTxCount+1), sc.handler.txCount)
	pending := sc.GetBridgeTxPool().Pending()
	assert.Equal(t, 0, len(pending)) // the anchoring period has not yet been reached.

	// Generate anchoring tx for the curBlk.
	_, _, _, err = bridge.DeployBridge(auth, sim, true) // dummy tx
	sim.Commit()
	_, _, _, err = bridge.DeployBridge(auth, sim, true) // dummy tx
	_, _, _, err = bridge.DeployBridge(auth, sim, true) // dummy tx
	sim.Commit()
	curBlk = sim.BlockChain().CurrentBlock()
	sc.handler.blockAnchoringManager(curBlk)
	pending = sc.GetBridgeTxPool().Pending()
	assert.Equal(t, 1, len(pending))

	for _, v := range pending {
		decodeAndCheckAnchoringTx(t, v[0], curBlk, 4, startTxCount+4)
		break
	}

	// Period 2:
	assert.Equal(t, uint64(0), sc.handler.txCount)
	assert.Equal(t, uint64(5), sc.handler.txCountStartingBlockNumber)

	// Generate anchoring tx.
	_, _, _, err = bridge.DeployBridge(auth, sim, true) // dummy tx
	_, _, _, err = bridge.DeployBridge(auth, sim, true) // dummy tx
	sim.Commit()
	_, _, _, err = bridge.DeployBridge(auth, sim, true) // dummy tx
	sim.Commit()
	sim.Commit()
	sim.Commit()

	curBlk = sim.BlockChain().CurrentBlock()
	sc.handler.blockAnchoringManager(curBlk)
	pending = sc.GetBridgeTxPool().Pending()
	for _, v := range pending {
		decodeAndCheckAnchoringTx(t, v[1], curBlk, 4, 3)
		break
	}
}

// decodeAndCheckAnchoringTx decodes anchoring tx and check with a block.
func decodeAndCheckAnchoringTx(t *testing.T, tx *types.Transaction, blk *types.Block, blockCount, txCounts int64) {
	assert.Equal(t, types.TxTypeChainDataAnchoring, tx.Type())
	anchoringData := new(types.AnchoringData)
	data, err := tx.AnchoredData()
	assert.NoError(t, err)

	err = rlp.DecodeBytes(data, anchoringData)
	assert.NoError(t, err)
	assert.Equal(t, types.AnchoringDataType0, anchoringData.Type)
	anchoringDataInternal := new(types.AnchoringDataInternalType0)
	if err := rlp.DecodeBytes(anchoringData.Data, anchoringDataInternal); err != nil {
		logger.Error("writeChildChainTxHashFromBlock : failed to decode anchoring data")
	}

	// Check the current block is anchored.
	assert.Equal(t, new(big.Int).SetUint64(blk.NumberU64()).String(), anchoringDataInternal.BlockNumber.String())
	assert.Equal(t, blk.Hash(), anchoringDataInternal.BlockHash)
	assert.Equal(t, big.NewInt(blockCount).String(), anchoringDataInternal.BlockCount.String())
	assert.Equal(t, big.NewInt(txCounts).String(), anchoringDataInternal.TxCount.String())
}

// TestDecodingLegacyAnchoringTx tests the following:
// 1. generate AnchoringDataLegacy anchoring tx
// 2. decode AnchoringDataLegacy with a decoding method of a sub-bridge handler.
func TestDecodingLegacyAnchoringTx(t *testing.T) {
	const (
		startBlkNum  = 10
		startTxCount = 100
	)
	tempDir, err := ioutil.TempDir(os.TempDir(), "anchoring")
	assert.NoError(t, err)
	defer func() {
		if err := os.RemoveAll(tempDir); err != nil {
			t.Fatalf("fail to delete file %v", err)
		}
	}()

	config := &SCConfig{AnchoringPeriod: 1}
	config.DataDir = tempDir
	config.VTRecovery = true

	bAcc, _ := NewBridgeAccounts(nil, tempDir, database.NewDBManager(&database.DBConfig{DBType: database.MemoryDB}))
	bAcc.pAccount.chainID = big.NewInt(0)
	bAcc.cAccount.chainID = big.NewInt(0)

	alloc := blockchain.GenesisAlloc{}
	sim := backends.NewSimulatedBackend(alloc)
	defer sim.Close()

	sc := &SubBridge{
		config:         config,
		peers:          newBridgePeerSet(),
		localBackend:   sim,
		remoteBackend:  sim,
		bridgeAccounts: bAcc,
	}
	sc.blockchain = sim.BlockChain()

	sc.handler, err = NewSubBridgeHandler(sc)
	if err != nil {
		log.Fatalf("Failed to initialize bridgeHandler : %v", err)
		return
	}

	// Encoding anchoring tx.
	auth := bAcc.pAccount.GenerateTransactOpts()
	_, _, _, err = bridge.DeployBridge(auth, sim, true) // dummy tx
	sim.Commit()
	curBlk := sim.BlockChain().CurrentBlock()

	anchoringData := &types.AnchoringDataLegacy{
		BlockHash:     curBlk.Hash(),
		TxHash:        curBlk.Header().TxHash,
		ParentHash:    curBlk.Header().ParentHash,
		ReceiptHash:   curBlk.Header().ReceiptHash,
		StateRootHash: curBlk.Header().Root,
		BlockNumber:   curBlk.Header().Number,
	}
	data, err := rlp.EncodeToBytes(anchoringData)
	assert.NoError(t, err)

	// Decoding the anchoring tx.
	decodedData, err := types.DecodeAnchoringData(data)
	assert.Equal(t, curBlk.Hash(), decodedData.GetBlockHash())
	assert.Equal(t, curBlk.Header().Number.String(), decodedData.GetBlockNumber().String())
}

// DeployBridgeTest is a test-only function which deploys a bridge contract with some amount of KLAY.
func (bm *BridgeManager) DeployBridgeTest(backend *backends.SimulatedBackend, amountOfDeposit int64, local bool) (common.Address, error) {
	var acc *accountInfo

	// When the pending block of backend is updated, commit it
	// bm.DeployBridge will be waiting until the block is committed
	pendingBlock := backend.PendingBlock()
	go func() {
		for pendingBlock == backend.PendingBlock() {
			time.Sleep(100 * time.Millisecond)
		}
		backend.Commit()
		return
	}()

	// Set transfer value of the bridge account
	if local {
		acc = bm.subBridge.bridgeAccounts.cAccount
	} else {
		acc = bm.subBridge.bridgeAccounts.pAccount
	}

	auth := acc.GenerateTransactOpts()
	auth.Value = big.NewInt(amountOfDeposit)

	// Deploy a bridge contract
	deployedBridge, addr, err := bm.DeployBridge(auth, backend, local)
	if err != nil {
		return common.Address{}, err
	}

	// Set the bridge contract information to the BridgeManager
	err = bm.SetBridgeInfo(addr, deployedBridge, common.Address{}, nil, acc, local, false)
	if err != nil {
		return common.Address{}, err
	}
	return addr, err
}

func isExpectedBalance(t *testing.T, bridgeManager *BridgeManager,
	pBridgeAddr, cBridgeAddr common.Address,
	expectedParentBridgeBalance, expectedChildBridgeBalance int64) {
	pBridgeBalance, err := bridgeManager.subBridge.APIBackend.GetParentBridgeContractBalance(pBridgeAddr)
	assert.NoError(t, err)
	cBridgeBalance, err := bridgeManager.subBridge.APIBackend.GetChildBridgeContractBalance(cBridgeAddr)
	assert.NoError(t, err)
	assert.Equal(t, pBridgeBalance.Int64(), expectedParentBridgeBalance)
	assert.Equal(t, cBridgeBalance.Int64(), expectedChildBridgeBalance)
}

func TestGetBridgeContractBalance(t *testing.T) {
	tempDir, err := ioutil.TempDir(os.TempDir(), "sc")
	assert.NoError(t, err)
	defer func() {
		if err := os.RemoveAll(tempDir); err != nil {
			t.Fatalf("fail to delete file %v", err)
		}
	}()

	// Config Bridge Account Manager
	config := &SCConfig{}
	config.DataDir = tempDir
	bacc, _ := NewBridgeAccounts(nil, config.DataDir, database.NewDBManager(&database.DBConfig{DBType: database.MemoryDB}))
	bacc.pAccount.chainID = big.NewInt(0)
	bacc.cAccount.chainID = big.NewInt(0)

	// Create Simulated backend
	alloc := blockchain.GenesisAlloc{
		bacc.pAccount.address: {Balance: big.NewInt(params.KLAY)},
		bacc.cAccount.address: {Balance: big.NewInt(params.KLAY)},
	}
	sim := backends.NewSimulatedBackend(alloc)
	defer sim.Close()

	sc := &SubBridge{
		chainDB:        database.NewDBManager(&database.DBConfig{DBType: database.MemoryDB}),
		config:         config,
		peers:          newBridgePeerSet(),
		bridgeAccounts: bacc,
		localBackend:   sim,
		remoteBackend:  sim,
	}
	sc.APIBackend = &SubBridgeAPI{sc}
	sc.handler, err = NewSubBridgeHandler(sc)
	if err != nil {
		log.Fatalf("Failed to initialize bridgeHandler : %v", err)
		return
	}

	bm, err := NewBridgeManager(sc)
	assert.NoError(t, err)
	sc.handler.subbridge.bridgeManager = bm

	// Case 1 - Success
	{
		initialChildbridgeBalance, initialParentbridgeBalance := int64(100), int64(100)
		cBridgeAddr, err := bm.DeployBridgeTest(sim, initialChildbridgeBalance, true)
		assert.NoError(t, err)
		pBridgeAddr, err := bm.DeployBridgeTest(sim, initialParentbridgeBalance, false)
		assert.NoError(t, err)
		bm.SetJournal(cBridgeAddr, pBridgeAddr)
		assert.NoError(t, err)
		sim.Commit()
		isExpectedBalance(t, bm, pBridgeAddr, cBridgeAddr, initialParentbridgeBalance, initialChildbridgeBalance)
	}

	// Case 2 - ? (Random)
	{
		rand.Seed(time.Now().UnixNano())
		for i := 0; i < 10; i++ {
			initialChildbridgeBalance, initialParentbridgeBalance := rand.Int63n(10000), rand.Int63n(10000)
			cBridgeAddr, err := bm.DeployBridgeTest(sim, initialChildbridgeBalance, true)
			assert.NoError(t, err)
			pBridgeAddr, err := bm.DeployBridgeTest(sim, initialParentbridgeBalance, false)
			assert.NoError(t, err)
			bm.SetJournal(cBridgeAddr, pBridgeAddr)
			assert.NoError(t, err)
			sim.Commit()
			isExpectedBalance(t, bm, pBridgeAddr, cBridgeAddr, initialParentbridgeBalance, initialChildbridgeBalance)
		}
	}

}<|MERGE_RESOLUTION|>--- conflicted
+++ resolved
@@ -1279,13 +1279,9 @@
 
 	// Prepare manager
 	bm, err := NewBridgeManager(sc)
-<<<<<<< HEAD
+	assert.NoError(t, err)
 	addr, err := bm.DeployBridgeTest(sim, 10000, false)
-=======
-	assert.NoError(t, err)
-	addr, err := bm.DeployBridgeTest(sim, false)
-	assert.NoError(t, err)
->>>>>>> 97b8e677
+	assert.NoError(t, err)
 	bridgeInfo, _ := bm.GetBridgeInfo(addr)
 
 	// Try to call duplicated SetBridgeInfo
