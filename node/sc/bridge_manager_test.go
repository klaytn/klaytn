--- conflicted
+++ resolved
@@ -148,22 +148,13 @@
 	sim.Commit() // block
 
 	// Register the owner as a signer
-	_, err = bridge.RegisterSigner(&bind.TransactOpts{From: auth2.From, Signer: auth2.Signer, GasLimit: testGasLimit}, auth2.From)
+	_, err = bridge.RegisterSigner(&bind.TransactOpts{From: cAuth.From, Signer: cAuth.Signer, GasLimit: testGasLimit}, cAuth.From)
 	assert.NoError(t, err)
 	sim.Commit() // block
 
 	// Register tokens on the bridge
-<<<<<<< HEAD
-	bridge.RegisterToken(&bind.TransactOpts{From: auth2.From, Signer: auth2.Signer, GasLimit: testGasLimit}, tokenAddr, tokenAddr)
-	sim.Commit() // block
-	if err != nil {
-		log.Fatalf("Failed to register token: %v", err)
-	}
-	bridge.RegisterToken(&bind.TransactOpts{From: auth2.From, Signer: auth2.Signer, GasLimit: testGasLimit}, nftAddr, nftAddr)
-=======
 	bridge.RegisterToken(&bind.TransactOpts{From: cAuth.From, Signer: cAuth.Signer, GasLimit: testGasLimit}, tokenAddr, tokenAddr)
 	bridge.RegisterToken(&bind.TransactOpts{From: cAuth.From, Signer: cAuth.Signer, GasLimit: testGasLimit}, nftAddr, nftAddr)
->>>>>>> a0488885
 	sim.Commit() // block
 
 	cTokenAddr, err := bridge.AllowedTokens(nil, tokenAddr)
@@ -428,21 +419,13 @@
 		assert.Equal(t, big.NewInt(0).String(), fee.String())
 	}
 
-<<<<<<< HEAD
 	cn, err := pBridge.ConfigurationNonces(nil, TxTypeConfiguration)
 	assert.NoError(t, err)
-	_, err = pBridge.RegisterSigner(&bind.TransactOpts{From: childAcc.From, Signer: childAcc.Signer, GasLimit: testGasLimit}, childAcc.From)
+	_, err = pBridge.RegisterSigner(&bind.TransactOpts{From: cAuth.From, Signer: cAuth.Signer, GasLimit: testGasLimit}, cAuth.From)
 	assert.NoError(t, err)
+	pBridge.SetKLAYFee(&bind.TransactOpts{From: cAuth.From, Signer: cAuth.Signer, GasLimit: testGasLimit}, big.NewInt(KLAYFee), cn)
+	pBridge.SetERC20Fee(&bind.TransactOpts{From: cAuth.From, Signer: cAuth.Signer, GasLimit: testGasLimit}, tokenAddr, big.NewInt(ERC20Fee), cn+1)
 	sim.Commit() // block
-	_, err = pBridge.SetKLAYFee(&bind.TransactOpts{From: childAcc.From, Signer: childAcc.Signer, GasLimit: testGasLimit}, big.NewInt(KLAYFee), cn)
-	assert.NoError(t, err)
-	_, err = pBridge.SetERC20Fee(&bind.TransactOpts{From: childAcc.From, Signer: childAcc.Signer, GasLimit: testGasLimit}, tokenAddr, big.NewInt(ERC20Fee), cn+1)
-	assert.NoError(t, err)
-=======
-	pBridge.SetKLAYFee(&bind.TransactOpts{From: cAuth.From, Signer: cAuth.Signer, GasLimit: testGasLimit}, big.NewInt(KLAYFee))
-	pBridge.SetERC20Fee(&bind.TransactOpts{From: cAuth.From, Signer: cAuth.Signer, GasLimit: testGasLimit}, tokenAddr, big.NewInt(ERC20Fee))
->>>>>>> a0488885
-	sim.Commit() // block
 
 	{
 		fee, err := pBridge.FeeOfKLAY(nil)
@@ -457,12 +440,7 @@
 	}
 
 	// Register tokens on the bridge
-<<<<<<< HEAD
-	assert.NoError(t, err)
-	pBridge.RegisterToken(&bind.TransactOpts{From: childAcc.From, Signer: childAcc.Signer, GasLimit: testGasLimit}, tokenAddr, tokenAddr)
-=======
 	pBridge.RegisterToken(&bind.TransactOpts{From: cAuth.From, Signer: cAuth.Signer, GasLimit: testGasLimit}, tokenAddr, tokenAddr)
->>>>>>> a0488885
 	sim.Commit() // block
 
 	cTokenAddr, err := pBridge.AllowedTokens(nil, tokenAddr)
@@ -1291,7 +1269,7 @@
 	fmt.Println("===== BridgeContract Addr ", addr.Hex())
 	sim.Commit() // block
 
-	bm.bridges[addr], err = NewBridgeInfo(nil, addr, bridge, common.Address{}, nil, bam.scAccount, true, true)
+	bm.bridges[addr], err = NewBridgeInfo(nil, addr, bridge, common.Address{}, nil, bacc.cAccount, true, true)
 
 	bm.journal.cache[addr] = &BridgeJournal{addr, addr, true}
 
