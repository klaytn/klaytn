--- conflicted
+++ resolved
@@ -35,18 +35,14 @@
 	"github.com/klaytn/klaytn/params"
 )
 
-<<<<<<< HEAD
-=======
+
 const (
-	DefaultBridgeTxGasLimit = 5000000
-
 	ParentOperatorStr       = "parentOperator"
 	ChildOperatorStr        = "childOperator"
 	ParentBridgeAccountName = "parent_bridge_account"
 	ChildBridgeAccountName  = "child_bridge_account"
 )
 
->>>>>>> 97b8e677
 var (
 	errUnlockDurationTooLarge = errors.New("unlock duration too large")
 )
@@ -127,13 +123,8 @@
 }
 
 // NewBridgeAccounts returns bridgeAccounts created by main/service bridge account keys.
-<<<<<<< HEAD
-func NewBridgeAccounts(am *accounts.Manager, dataDir string, db feePayerDB, gaslimit uint64) (*BridgeAccounts, error) {
-	pKS, pAccAddr, isLock, err := InitializeBridgeAccountKeystore(path.Join(dataDir, "parent_bridge_account"))
-=======
 func NewBridgeAccounts(am *accounts.Manager, dataDir string, db feePayerDB) (*BridgeAccounts, error) {
 	pKS, pAccAddr, isLock, err := InitializeBridgeAccountKeystore(path.Join(dataDir, ParentBridgeAccountName))
->>>>>>> 97b8e677
 	if err != nil {
 		return nil, err
 	}
