--- conflicted
+++ resolved
@@ -230,7 +230,15 @@
 	return nil
 }
 
-<<<<<<< HEAD
+func (sb *SubBridgeAPI) UnsubscribeBridge(cBridgeAddrOrAlias, pBridgeAddrOrEmpty *string) error {
+	cBridgeAddrOrAliasStr, pBridgeAddrOrEmptyStr := stringDeref(cBridgeAddrOrAlias), stringDeref(pBridgeAddrOrEmpty)
+	cBridgeAddr, pBridgeAddr, _, err := parseBridgeAddrWithAlias(sb.subBridge, cBridgeAddrOrAliasStr, pBridgeAddrOrEmptyStr)
+	if err != nil {
+		return err
+	}
+	return sb.doUnsubscribeBridge(cBridgeAddr, pBridgeAddr)
+}
+
 func (sb *SubBridgeAPI) ConvertRequestTxHashToHandleTx(hash common.Hash) map[string]interface{} {
 	tx := sb.subBridge.chainDB.ReadHandleTxFromRequestTxHash(hash)
 	if tx != nil {
@@ -257,19 +265,6 @@
 		return output
 	}
 	return nil
-=======
-func (sb *SubBridgeAPI) UnsubscribeBridge(cBridgeAddrOrAlias, pBridgeAddrOrEmpty *string) error {
-	cBridgeAddrOrAliasStr, pBridgeAddrOrEmptyStr := stringDeref(cBridgeAddrOrAlias), stringDeref(pBridgeAddrOrEmpty)
-	cBridgeAddr, pBridgeAddr, _, err := parseBridgeAddrWithAlias(sb.subBridge, cBridgeAddrOrAliasStr, pBridgeAddrOrEmptyStr)
-	if err != nil {
-		return err
-	}
-	return sb.doUnsubscribeBridge(cBridgeAddr, pBridgeAddr)
-}
-
-func (sb *SubBridgeAPI) ConvertRequestTxHashToHandleTxHash(hash common.Hash) common.Hash {
-	return sb.subBridge.chainDB.ReadHandleTxHashFromRequestTxHash(hash)
->>>>>>> 286c910a
 }
 
 func (sb *SubBridgeAPI) TxPendingCount() int {
