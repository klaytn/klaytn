// Copyright 2019 The klaytn Authors
// This file is part of the klaytn library.
//
// The klaytn library is free software: you can redistribute it and/or modify
// it under the terms of the GNU Lesser General Public License as published by
// the Free Software Foundation, either version 3 of the License, or
// (at your option) any later version.
//
// The klaytn library is distributed in the hope that it will be useful,
// but WITHOUT ANY WARRANTY; without even the implied warranty of
// MERCHANTABILITY or FITNESS FOR A PARTICULAR PURPOSE. See the
// GNU Lesser General Public License for more details.
//
// You should have received a copy of the GNU Lesser General Public License
// along with the klaytn library. If not, see <http://www.gnu.org/licenses/>.

package sc

import (
	"context"
	"errors"
	"fmt"
	"math/big"

	"github.com/klaytn/klaytn/blockchain"
	"github.com/klaytn/klaytn/blockchain/types"
	"github.com/klaytn/klaytn/common"
	"github.com/klaytn/klaytn/networks/p2p"
	"github.com/klaytn/klaytn/params"
	"github.com/klaytn/klaytn/rlp"
)

const (
	SyncRequestInterval = 10
)

var (
	ErrInvalidBlock              = errors.New("block is invalid")
	ErrUnknownBridgeContractAddr = errors.New("The given address was not found in the bridge contract list")
)

// parentChainInfo handles the information of parent chain, which is needed from child chain.
type parentChainInfo struct {
	Nonce       uint64
	GasPrice    uint64
	MagmaConfig params.MagmaConfig
}

type InvalidParentChainTx struct {
	TxHash common.Hash
	ErrStr string
}

type SubBridgeHandler struct {
	subbridge *SubBridge
	// parentChainID is the first received chainID from parent chain peer.
	// It will be reset to nil if there's no parent peer.
	parentChainID *big.Int
	// remoteGasPrice means gas price of parent chain, used to make a service chain transaction.
	// Therefore, for now, it is only used by child chain side.
	remoteGasPrice        uint64
	mainChainAccountNonce uint64
	nonceSynced           bool
	chainTxPeriod         uint64

	latestTxCountAddedBlockNumber uint64
	txCountStartingBlockNumber    uint64
	txCount                       uint64 // accumulated tx counts in blocks for each anchoring period.

	// TODO-Klaytn-ServiceChain Need to limit the number independently? Or just managing the size of sentServiceChainTxs?
	sentServiceChainTxsLimit uint64

	skipSyncBlockCount int32
}

func NewSubBridgeHandler(main *SubBridge) (*SubBridgeHandler, error) {
	return &SubBridgeHandler{
		subbridge:                     main,
		parentChainID:                 new(big.Int).SetUint64(main.config.ParentChainID),
		remoteGasPrice:                uint64(0),
		mainChainAccountNonce:         uint64(0),
		nonceSynced:                   false,
		chainTxPeriod:                 main.config.AnchoringPeriod,
		latestTxCountAddedBlockNumber: uint64(0),
		sentServiceChainTxsLimit:      main.config.SentChainTxsLimit,
	}, nil
}

func (sbh *SubBridgeHandler) setParentChainID(chainId *big.Int) {
	sbh.parentChainID = chainId
	sbh.subbridge.bridgeAccounts.pAccount.SetChainID(chainId)
}

func (sbh *SubBridgeHandler) getParentChainID() *big.Int {
	return sbh.parentChainID
}

func (sbh *SubBridgeHandler) LockParentOperator() {
	sbh.subbridge.bridgeAccounts.pAccount.Lock()
}

func (sbh *SubBridgeHandler) UnLockParentOperator() {
	sbh.subbridge.bridgeAccounts.pAccount.UnLock()
}

// getParentOperatorNonce returns the parent chain operator nonce of parent chain operator address.
func (sbh *SubBridgeHandler) getParentOperatorNonce() uint64 {
	return sbh.subbridge.bridgeAccounts.pAccount.GetNonce()
}

// setParentOperatorNonce sets the parent chain operator nonce of parent chain operator address.
func (sbh *SubBridgeHandler) setParentOperatorNonce(newNonce uint64) {
	sbh.subbridge.bridgeAccounts.pAccount.SetNonce(newNonce)
}

// addParentOperatorNonce increases nonce by number
func (sbh *SubBridgeHandler) addParentOperatorNonce(number uint64) {
	sbh.subbridge.bridgeAccounts.pAccount.IncNonce()
}

// getParentOperatorNonceSynced returns whether the parent chain operator account nonce is synced or not.
func (sbh *SubBridgeHandler) getParentOperatorNonceSynced() bool {
	return sbh.nonceSynced
}

// getParentOperatorBalance returns the parent chain operator balance.
func (sbh *SubBridgeHandler) getParentOperatorBalance() (*big.Int, error) {
	ctx, cancel := context.WithTimeout(context.Background(), timeout)
	defer cancel()
	return sbh.subbridge.remoteBackend.BalanceAt(ctx, sbh.subbridge.bridgeAccounts.pAccount.address, nil)
}

// getParentBridgeContractBalance returns the parent bridge contract's balance.
func (sbh *SubBridgeHandler) getParentBridgeContractBalance(addr common.Address) (*big.Int, error) {
	ctx, cancel := context.WithTimeout(context.Background(), timeout)
	defer cancel()

	if !sbh.subbridge.bridgeManager.IsInParentAddrs(addr) {
		logger.Error(ErrUnknownBridgeContractAddr.Error(), "addr", addr)
		return common.Big0, ErrUnknownBridgeContractAddr
	}
	return sbh.subbridge.remoteBackend.BalanceAt(ctx, addr, nil)
}

// setParentOperatorNonceSynced sets whether the parent chain operator account nonce is synced or not.
func (sbh *SubBridgeHandler) setParentOperatorNonceSynced(synced bool) {
	sbh.nonceSynced = synced
}

func (sbh *SubBridgeHandler) getChildOperatorNonce() uint64 {
	return sbh.subbridge.txPool.GetPendingNonce(sbh.subbridge.bridgeAccounts.cAccount.address)
}

// getChildOperatorBalance returns the child chain operator balance.
func (sbh *SubBridgeHandler) getChildOperatorBalance() (*big.Int, error) {
	ctx, cancel := context.WithTimeout(context.Background(), timeout)
	defer cancel()
	return sbh.subbridge.localBackend.BalanceAt(ctx, sbh.subbridge.bridgeAccounts.cAccount.address, nil)
}

// getChildBridgeContractBalance returns the child bridge contract's balance.
func (sbh *SubBridgeHandler) getChildBridgeContractBalance(addr common.Address) (*big.Int, error) {
	ctx, cancel := context.WithTimeout(context.Background(), timeout)
	defer cancel()

	if !sbh.subbridge.bridgeManager.IsInChildAddrs(addr) {
		logger.Error(ErrUnknownBridgeContractAddr.Error(), "addr", addr)
		return common.Big0, ErrUnknownBridgeContractAddr
	}
	return sbh.subbridge.localBackend.BalanceAt(ctx, addr, nil)
}

func (sbh *SubBridgeHandler) getRemoteGasPrice() uint64 {
	return sbh.remoteGasPrice
}

// setRemoteGasPrice sets parent chain's gasprice
func (sbh *SubBridgeHandler) setRemoteGasPrice(gasPrice uint64) {
	sbh.subbridge.bridgeAccounts.pAccount.SetGasPrice(big.NewInt(int64(gasPrice)))
	sbh.remoteGasPrice = gasPrice
}

// setRemoteChainValues sets parent chain's configuration values
func (sbh *SubBridgeHandler) setRemoteChainValues(pcInfo parentChainInfo) {
	headerNum := sbh.subbridge.blockchain.CurrentHeader().Number
	sbh.setRemoteGasPrice(pcInfo.GasPrice)
	if sbh.subbridge.blockchain.Config().IsMagmaForkEnabled(headerNum) {
		// Set parent chain's gasprice with upperboundbasefee
		sbh.remoteGasPrice = pcInfo.MagmaConfig.UpperBoundBaseFee
		sbh.subbridge.bridgeAccounts.SetParentMagmaConfig(pcInfo.MagmaConfig)
		magmaConfig := sbh.subbridge.bridgeAccounts.GetParentMagmaConfig()

		logger.Info("Updated parent chain values", "gasPrice", sbh.subbridge.bridgeAccounts.GetParentGasPrice(),
			"LowerBoundBaseFee", magmaConfig.LowerBoundBaseFee,
			"UpperBoundBaseFee", magmaConfig.UpperBoundBaseFee,
			"GasTarget", magmaConfig.GasTarget,
			"MaxBlockGasUsedForBaseFee", magmaConfig.MaxBlockGasUsedForBaseFee,
			"BaseFeeDenominator", magmaConfig.BaseFeeDenominator)
	} else {
		logger.Info("Updated parent chain's gas price", "gasPrice", sbh.subbridge.bridgeAccounts.GetParentGasPrice())
	}
}

// GetParentOperatorAddr returns a pointer of a hex address of an account used for parent chain.
// If given as a parameter, it will use it. If not given, it will use the address of the public key
// derived from chainKey.
func (sbh *SubBridgeHandler) GetParentOperatorAddr() *common.Address {
	return &sbh.subbridge.bridgeAccounts.pAccount.address
}

// GetChildOperatorAddr returns a pointer of a hex address of an account used for child chain.
// If given as a parameter, it will use it. If not given, it will use the address of the public key
// derived from chainKey.
func (sbh *SubBridgeHandler) GetChildOperatorAddr() *common.Address {
	return &sbh.subbridge.bridgeAccounts.cAccount.address
}

// GetAnchoringPeriod returns the period to make and send a chain transaction to parent chain.
func (sbh *SubBridgeHandler) GetAnchoringPeriod() uint64 {
	return sbh.chainTxPeriod
}

// GetSentChainTxsLimit returns the maximum number of stored chain transactions for resending.
func (sbh *SubBridgeHandler) GetSentChainTxsLimit() uint64 {
	return sbh.sentServiceChainTxsLimit
}

func (sbh *SubBridgeHandler) HandleMainMsg(p BridgePeer, msg p2p.Msg) error {
	// Handle the message depending on its contents
	switch msg.Code {
	case ServiceChainResponse:
		logger.Trace("received rpc ServiceChainResponse")
		data := make([]byte, msg.Size)
		err := msg.Decode(&data)
		if err != nil {
			logger.Error("failed to decode the p2p ServiceChainResponse message", "err", err)
			return nil
		}
		logger.Trace("send rpc response to the rpc client")
		_, err = sbh.subbridge.rpcConn.Write(data)
		if err != nil {
			return err
		}
		return nil
	case StatusMsg:
		return nil
	case ServiceChainParentChainInfoResponseMsg:
		logger.Debug("received ServiceChainParentChainInfoResponseMsg")
		if err := sbh.handleParentChainInfoResponseMsg(p, msg); err != nil {
			return err
		}

	case ServiceChainReceiptResponseMsg:
		logger.Debug("received ServiceChainReceiptResponseMsg")
		if err := sbh.handleParentChainReceiptResponseMsg(p, msg); err != nil {
			return err
		}
<<<<<<< HEAD
	case ServiceChainResponseVTReasoningMsg:
		logger.Debug("[SC] received ServiceChainResponseVTReasoningMsg")
		if err := sbh.handleParentChainResponseVTReasoningMsg(p, msg); err != nil {
=======
	case ServiceChainInvalidTxResponseMsg:
		logger.Debug("received ServiceChainInvalidTxResponseMsg")
		if err := sbh.handleParentChainInvalidTxResponseMsg(msg); err != nil {
>>>>>>> 286c910a
			return err
		}
	default:
		return errResp(ErrInvalidMsgCode, "%v", msg.Code)
	}
	return nil
}

// handleParentChainInfoResponseMsg handles parent chain info response message from parent chain.
// It will update the ParentOperatorNonce and remoteGasPrice of ServiceChainProtocolManager.
func (sbh *SubBridgeHandler) handleParentChainInfoResponseMsg(p BridgePeer, msg p2p.Msg) error {
	var pcInfo parentChainInfo
	if err := msg.Decode(&pcInfo); err != nil {
		logger.Error("failed to decode", "err", err)
		return errResp(ErrDecode, "msg %v: %v", msg, err)
	}
	sbh.LockParentOperator()
	defer sbh.UnLockParentOperator()

	poolNonce := sbh.subbridge.bridgeTxPool.GetMaxTxNonce(sbh.GetParentOperatorAddr())
	if poolNonce > 0 {
		poolNonce += 1
		// just check
		if sbh.getParentOperatorNonce() > poolNonce {
			logger.Error("parent chain operator nonce is bigger than the chain pool nonce.", "BridgeTxPoolNonce", poolNonce, "mainChainAccountNonce", sbh.getParentOperatorNonce())
		}
		if poolNonce < pcInfo.Nonce {
			// BridgeTxPool journal miss txs which already sent to parent-chain
			logger.Error("chain pool nonce is less than the parent chain nonce.", "chainPoolNonce", poolNonce, "receivedNonce", pcInfo.Nonce)
			sbh.setParentOperatorNonce(pcInfo.Nonce)
		} else {
			// BridgeTxPool journal has txs which don't receive receipt from parent-chain
			sbh.setParentOperatorNonce(poolNonce)
		}
	} else if sbh.getParentOperatorNonce() > pcInfo.Nonce {
		logger.Error("parent chain operator nonce is bigger than the received nonce.", "mainChainAccountNonce", sbh.getParentOperatorNonce(), "receivedNonce", pcInfo.Nonce)
		sbh.setParentOperatorNonce(pcInfo.Nonce)
	} else {
		// there is no tx in bridgetTxPool, so parent-chain's nonce is used
		sbh.setParentOperatorNonce(pcInfo.Nonce)
	}
	sbh.setParentOperatorNonceSynced(true)
	sbh.setRemoteChainValues(pcInfo)
	logger.Info("ParentChainNonceResponse", "receivedNonce", pcInfo.Nonce, "gasPrice", pcInfo.GasPrice, "mainChainAccountNonce", sbh.getParentOperatorNonce())
	return nil
}

// handleParentChainReceiptResponseMsg handles receipt response message from parent chain.
// It will store the received receipts and remove corresponding transaction in the resending list.
func (sbh *SubBridgeHandler) handleParentChainReceiptResponseMsg(p BridgePeer, msg p2p.Msg) error {
	// TODO-Klaytn-ServiceChain Need to add an option, not to write receipts.
	// Decode the retrieval message
	var receipts []*types.ReceiptForStorage
	if err := msg.Decode(&receipts); err != nil && err != rlp.EOL {
		return errResp(ErrDecode, "msg %v: %v", msg, err)
	}
	// Stores receipt and remove tx from sentServiceChainTxs only if the tx is successfully executed.
	sbh.writeServiceChainTxReceipts(sbh.subbridge.blockchain, receipts)
	return nil
}

// genUnsignedChainDataAnchoringTx generates an unsigned transaction, which type is TxTypeChainDataAnchoring.
// Nonce of account used for service chain transaction will be increased after the signing.
func (sbh *SubBridgeHandler) genUnsignedChainDataAnchoringTx(block *types.Block) (*types.Transaction, error) {
	anchoringData, err := types.NewAnchoringDataType0(block, block.NumberU64()-sbh.txCountStartingBlockNumber+1, sbh.txCount)
	if err != nil {
		return nil, err
	}
	encodedCCTxData, err := rlp.EncodeToBytes(anchoringData)
	if err != nil {
		return nil, err
	}

	values := map[types.TxValueKeyType]interface{}{
		types.TxValueKeyNonce:        sbh.getParentOperatorNonce(), // parent chain operator nonce will be increased after signing a transaction.
		types.TxValueKeyFrom:         *sbh.GetParentOperatorAddr(),
		types.TxValueKeyGasLimit:     uint64(100000), // TODO-Klaytn-ServiceChain should define proper gas limit
		types.TxValueKeyGasPrice:     new(big.Int).SetUint64(sbh.remoteGasPrice),
		types.TxValueKeyAnchoredData: encodedCCTxData,
	}

	txType := types.TxTypeChainDataAnchoring

	if feePayer := sbh.subbridge.bridgeAccounts.GetParentOperatorFeePayer(); feePayer != (common.Address{}) {
		values[types.TxValueKeyFeePayer] = feePayer
		txType = types.TxTypeFeeDelegatedChainDataAnchoring
	}

	if tx, err := types.NewTransactionWithMap(txType, values); err != nil {
		return nil, err
	} else {
		return tx, nil
	}
}

// LocalChainHeadEvent deals with servicechain feature to generate/broadcast service chain transactions and request receipts.
func (sbh *SubBridgeHandler) LocalChainHeadEvent(block *types.Block) {
	if sbh.getParentOperatorNonceSynced() {
		// TODO-Klaytn if other feature use below chainTx, this condition should be refactored to use it for other feature.
		if sbh.subbridge.GetAnchoringTx() {
			sbh.blockAnchoringManager(block)
		}
		sbh.broadcastServiceChainTx()
		sbh.broadcastServiceChainReceiptRequest()

		sbh.skipSyncBlockCount = 0
	} else {
		sbh.txCountStartingBlockNumber = 0
		if sbh.skipSyncBlockCount%SyncRequestInterval == 0 {
			// TODO-Klaytn too many request while sync main-net
			sbh.SyncNonceAndGasPrice()
			// check tx's receipts which parent-chain already executed in BridgeTxPool
			go sbh.broadcastServiceChainReceiptRequest()
		}
		sbh.skipSyncBlockCount++
	}
}

// handleParentChainInvalidTxResponseMsg receives unexecuted txs which were not executed by some of the reasons (e.g., lower gas price)
// and removes them from bridgeTxPool to prevent resending **as it is without necessary modification**
func (sbh *SubBridgeHandler) handleParentChainInvalidTxResponseMsg(msg p2p.Msg) error {
	headerNum := sbh.subbridge.blockchain.CurrentHeader().Number
	var invalidTxs []InvalidParentChainTx
	if err := msg.Decode(&invalidTxs); err != nil && err != rlp.EOL {
		return errResp(ErrDecode, "msg %v: %v", msg, err)
	}
	txPool := sbh.subbridge.GetBridgeTxPool()
	for _, invalidTx := range invalidTxs {
		if tx := txPool.Get(invalidTx.TxHash); tx != nil {
			logger.Error("A bridge tx was not executed", "err", invalidTx.ErrStr,
				"txHash", invalidTx.TxHash.String(),
				"txGasPrice", tx.GasPrice().Uint64())
			if sbh.subbridge.blockchain.Config().IsMagmaForkEnabled(headerNum) &&
				invalidTx.ErrStr == blockchain.ErrGasPriceBelowBaseFee.Error() {
				logger.Info("Request gasPrice and Magma values to parent chain")
				sbh.SyncNonceAndGasPrice()

				logger.Error("Bridge tx is removed which has lower gasPrice than UpperBoundBaseFee")
				// Remove the tx and delegate re-execution of the tx by Value Transfer Recovery feature
				if err := sbh.subbridge.GetBridgeTxPool().RemoveTx(tx); err != nil {
					logger.Error("Failed to remove bridge tx",
						"txType", tx.Type(), "txNonce", tx.Nonce(), "txHash", tx.Hash().String())
				} else {
					logger.Info("Removed bridge tx",
						"txType", tx.Type(), "txNonce", tx.Nonce(), "txHash", tx.Hash().String())
				}
			} // TODO-ServiceChain: Consider other types of tx failures with else {}
		}
	}
	return nil
}

// broadcastServiceChainTx broadcasts service chain transactions to parent chain peers.
// It signs the given unsigned transaction with parent chain ID and then send it to its
// parent chain peers.
func (sbh *SubBridgeHandler) broadcastServiceChainTx() {
	parentChainID := sbh.parentChainID
	if parentChainID == nil {
		logger.Error("unexpected nil parentChainID while broadcastServiceChainTx")
	}
	txs := sbh.subbridge.GetBridgeTxPool().PendingTxsByAddress(&sbh.subbridge.bridgeAccounts.pAccount.address, int(sbh.GetSentChainTxsLimit())) // TODO-Klaytn-Servicechain change GetSentChainTxsLimit type to int from uint64
	peers := sbh.subbridge.BridgePeerSet().peers

	for _, peer := range peers {
		if peer.GetChainID().Cmp(parentChainID) != 0 {
			logger.Error("parent peer with different parent chainID", "peerID", peer.GetID(), "peer chainID", peer.GetChainID(), "parent chainID", parentChainID)
			continue
		}
		peer.SendServiceChainTxs(txs)
		logger.Trace("sent ServiceChainTxData", "peerID", peer.GetID())
	}
	logger.Trace("broadcastServiceChainTx ServiceChainTxData", "len(txs)", len(txs), "len(peers)", len(peers))
}

// writeServiceChainTxReceipts writes the received receipts of service chain transactions.
func (sbh *SubBridgeHandler) writeServiceChainTxReceipts(bc *blockchain.BlockChain, receipts []*types.ReceiptForStorage) {
	for _, receipt := range receipts {
		txHash := receipt.TxHash
		if tx := sbh.subbridge.GetBridgeTxPool().Get(txHash); tx != nil {
			if tx.Type().IsChainDataAnchoring() {
				data, err := tx.AnchoredData()
				if err != nil {
					logger.Error("failed to get anchoring data", "txHash", txHash.String(), "err", err)
					continue
				}
				decodedData, err := types.DecodeAnchoringData(data)
				if err != nil {
					logger.Error("failed to decode anchoring tx", "txHash", txHash.String(), "err", err)
					continue
				}
				sbh.WriteReceiptFromParentChain(decodedData.GetBlockHash(), (*types.Receipt)(receipt))
				sbh.WriteAnchoredBlockNumber(decodedData.GetBlockNumber().Uint64())
			}
			// TODO-Klaytn-ServiceChain: support other tx types if needed.
			sbh.subbridge.GetBridgeTxPool().RemoveTx(tx)
		} else {
			logger.Trace("received service chain transaction receipt does not exist in sentServiceChainTxs", "txHash", txHash.String())
		}
		logger.Trace("received service chain transaction receipt", "anchoring txHash", txHash.String())
	}
}

func (sbh *SubBridgeHandler) RegisterNewPeer(p BridgePeer) error {
	sbh.subbridge.addPeerCh <- struct{}{}

	if sbh.getParentChainID().Cmp(p.GetChainID()) != 0 {
		return fmt.Errorf("attempt to add a peer with different chainID failed! existing chainID: %v, new chainID: %v", sbh.getParentChainID(), p.GetChainID())
	}
	// sync nonce and gasprice with peer
	sbh.SyncNonceAndGasPrice()

	return nil
}

// broadcastServiceChainReceiptRequest broadcasts receipt requests for service chain transactions.
func (sbh *SubBridgeHandler) broadcastServiceChainReceiptRequest() {
	hashes := sbh.subbridge.GetBridgeTxPool().PendingTxHashesByAddress(sbh.GetParentOperatorAddr(), int(sbh.GetSentChainTxsLimit())) // TODO-Klaytn-Servicechain change GetSentChainTxsLimit type to int from uint64
	for _, peer := range sbh.subbridge.BridgePeerSet().peers {
		peer.SendServiceChainReceiptRequest(hashes)
		logger.Debug("sent ServiceChainReceiptRequest", "peerID", peer.GetID(), "numReceiptsRequested", len(hashes))
	}
}

func (sbh *SubBridgeHandler) requestTxDebug(reqVTReasoning *RequestVTReasoningWrapper) {
	for _, peer := range sbh.subbridge.BridgePeerSet().peers {
		peer.SendServiceChainRequestVTReasoning(reqVTReasoning)
	}
}

func (sbh *SubBridgeHandler) handleParentChainResponseVTReasoningMsg(p BridgePeer, msg p2p.Msg) error {
	var respVTReasoing ResponseVTReasoningWrapper
	if err := msg.Decode(&respVTReasoing); err != nil {
		logger.Error("[SC] failed to decode", "err", err)
		return errResp(ErrDecode, "msg %v: %v", msg, err)
	}
	bridgeAddr := respVTReasoing.getBridgeAddr()
	bi, ok := sbh.subbridge.bridgeManager.GetBridgeInfo(bridgeAddr)
	if !ok {
		logger.Error("[SC] Failed to get bridgeInfo from the handler of response tx debug", "bridgeAddr", bridgeAddr.Hex())
	}
	logger.Debug("[SC] Before sending respTxDebug to bridgeInfo", "bridgeInfoAddr", bi.address)
	bi.respVTReasoingCh <- respVTReasoing
	return nil
}

// updateTxCount update txCount to insert into anchoring tx.
func (sbh *SubBridgeHandler) updateTxCount(block *types.Block) error {
	if block == nil {
		return ErrInvalidBlock
	}

	if sbh.txCountStartingBlockNumber == 0 {
		sbh.txCount = 0 // reset for the next anchoring period
		sbh.txCountStartingBlockNumber = block.NumberU64()
	}

	var startBlkNum uint64
	if sbh.latestTxCountAddedBlockNumber == 0 {
		startBlkNum = block.NumberU64()
	} else {
		startBlkNum = sbh.latestTxCountAddedBlockNumber + 1
	}

	if startBlkNum < sbh.txCountStartingBlockNumber {
		startBlkNum = sbh.txCountStartingBlockNumber
	}

	for i := startBlkNum; i <= block.NumberU64(); i++ {
		b := sbh.subbridge.blockchain.GetBlockByNumber(i)
		if b == nil {
			logger.Error("blockAnchoringManager: break to generateAndAddAnchoringTxIntoTxPool by the missed block", "missedBlockNumber", i)
			break
		}
		sbh.txCount += uint64(b.Transactions().Len())
		sbh.UpdateLatestTxCountAddedBlockNumber(i)
	}

	return nil
}

// blockAnchoringManager generates anchoring transactions and updates transaction count.
func (sbh *SubBridgeHandler) blockAnchoringManager(block *types.Block) error {
	if err := sbh.updateTxCount(block); err != nil {
		return err
	}
	return sbh.generateAndAddAnchoringTxIntoTxPool(block)
}

func (sbh *SubBridgeHandler) generateAndAddAnchoringTxIntoTxPool(block *types.Block) error {
	if block == nil {
		return ErrInvalidBlock
	}

	// Generating Anchoring Tx
	if block.NumberU64()%sbh.chainTxPeriod != 0 {
		return nil
	}
	sbh.LockParentOperator()
	defer sbh.UnLockParentOperator()

	unsignedTx, err := sbh.genUnsignedChainDataAnchoringTx(block)
	if err != nil {
		logger.Error("Failed to generate service chain transaction", "blockNum", block.NumberU64(), "err", err)
		return err
	}
	txCount := sbh.txCount
	// Reset for the next anchoring period.
	sbh.txCount = 0
	sbh.txCountStartingBlockNumber = block.NumberU64() + 1

	signedTx, err := sbh.subbridge.bridgeAccounts.pAccount.SignTx(unsignedTx)
	if err != nil {
		logger.Error("failed signing tx", "err", err)
		return err
	}
	if err := sbh.subbridge.GetBridgeTxPool().AddLocal(signedTx); err == nil {
		sbh.addParentOperatorNonce(1)
	} else {
		logger.Debug("failed to add tx into bridge txpool", "err", err)
		return err
	}

	logger.Info("Generate an anchoring tx", "blockNum", block.NumberU64(), "blockhash", block.Hash().String(), "txCount", txCount, "txHash", signedTx.Hash().String())

	return nil
}

// SyncNonceAndGasPrice requests the nonce of address used for service chain tx to parent chain peers.
func (scpm *SubBridgeHandler) SyncNonceAndGasPrice() {
	addr := scpm.GetParentOperatorAddr()
	for _, peer := range scpm.subbridge.BridgePeerSet().peers {
		peer.SendServiceChainInfoRequest(addr)
	}
}

// GetLatestAnchoredBlockNumber returns the latest block number whose data has been anchored to the parent chain.
func (sbh *SubBridgeHandler) GetLatestAnchoredBlockNumber() uint64 {
	return sbh.subbridge.ChainDB().ReadAnchoredBlockNumber()
}

// UpdateLatestTxCountAddedBlockNumber sets the latestTxCountAddedBlockNumber to the block number of the last anchoring tx which was added into bridge txPool.
func (sbh *SubBridgeHandler) UpdateLatestTxCountAddedBlockNumber(newLatestAnchoredBN uint64) {
	if sbh.latestTxCountAddedBlockNumber < newLatestAnchoredBN {
		sbh.latestTxCountAddedBlockNumber = newLatestAnchoredBN
	}
}

// WriteAnchoredBlockNumber writes the block number whose data has been anchored to the parent chain.
func (sbh *SubBridgeHandler) WriteAnchoredBlockNumber(blockNum uint64) {
	if sbh.GetLatestAnchoredBlockNumber() < blockNum {
		sbh.subbridge.chainDB.WriteAnchoredBlockNumber(blockNum)
		lastAnchoredBlockNumGauge.Update(int64(blockNum))
	}
}

// WriteReceiptFromParentChain writes a receipt received from parent chain to child chain
// with corresponding block hash. It assumes that a child chain has only one parent chain.
func (sbh *SubBridgeHandler) WriteReceiptFromParentChain(blockHash common.Hash, receipt *types.Receipt) {
	sbh.subbridge.chainDB.WriteReceiptFromParentChain(blockHash, receipt)
}

// GetReceiptFromParentChain returns a receipt received from parent chain to child chain
// with corresponding block hash. It assumes that a child chain has only one parent chain.
func (sbh *SubBridgeHandler) GetReceiptFromParentChain(blockHash common.Hash) *types.Receipt {
	return sbh.subbridge.chainDB.ReadReceiptFromParentChain(blockHash)
}<|MERGE_RESOLUTION|>--- conflicted
+++ resolved
@@ -249,21 +249,19 @@
 		if err := sbh.handleParentChainInfoResponseMsg(p, msg); err != nil {
 			return err
 		}
-
+	case ServiceChainInvalidTxResponseMsg:
+		logger.Debug("received ServiceChainInvalidTxResponseMsg")
+		if err := sbh.handleParentChainInvalidTxResponseMsg(msg); err != nil {
+			return err
+		}
 	case ServiceChainReceiptResponseMsg:
 		logger.Debug("received ServiceChainReceiptResponseMsg")
 		if err := sbh.handleParentChainReceiptResponseMsg(p, msg); err != nil {
 			return err
 		}
-<<<<<<< HEAD
 	case ServiceChainResponseVTReasoningMsg:
 		logger.Debug("[SC] received ServiceChainResponseVTReasoningMsg")
 		if err := sbh.handleParentChainResponseVTReasoningMsg(p, msg); err != nil {
-=======
-	case ServiceChainInvalidTxResponseMsg:
-		logger.Debug("received ServiceChainInvalidTxResponseMsg")
-		if err := sbh.handleParentChainInvalidTxResponseMsg(msg); err != nil {
->>>>>>> 286c910a
 			return err
 		}
 	default:
