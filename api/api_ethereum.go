--- conflicted
+++ resolved
@@ -23,20 +23,11 @@
 	"errors"
 	"fmt"
 	"math/big"
-<<<<<<< HEAD
+	"strconv"
 	"strings"
 	"time"
 
 	"github.com/klaytn/klaytn/accounts/abi"
-=======
-	"strconv"
-	"strings"
-	"sync/atomic"
-	"time"
-
-	"github.com/klaytn/klaytn/accounts/abi"
-
->>>>>>> 623e2d05
 	"github.com/klaytn/klaytn/blockchain"
 	"github.com/klaytn/klaytn/blockchain/state"
 	"github.com/klaytn/klaytn/blockchain/types"
@@ -70,7 +61,6 @@
 
 var (
 	errNoMiningWork = errors.New("no mining work available yet")
-	vmErrors        = []error{vm.ErrCodeStoreOutOfGas, vm.ErrDepth, vm.ErrTraceLimitReached, vm.ErrInsufficientBalance, vm.ErrContractAddressCollision, vm.ErrTotalTimeLimitReached, vm.ErrOpcodeComputationCostLimitReached, vm.ErrFailedOnSetCode, vm.ErrWriteProtection, vm.ErrReturnDataOutOfBounds, vm.ErrExecutionReverted, vm.ErrMaxCodeSizeExceeded, vm.ErrInvalidJump}
 )
 
 // EthereumAPI provides an API to access the Klaytn through the `eth` namespace.
@@ -1281,204 +1271,6 @@
 	return args.toTransaction()
 }
 
-// from retrieves the transaction sender address.
-func (args *EthTransactionArgs) from() common.Address {
-	if args.From == nil {
-		return common.Address{}
-	}
-	return *args.From
-}
-
-// data retrieves the transaction calldata. Input field is preferred.
-func (args *EthTransactionArgs) data() []byte {
-	if args.Input != nil {
-		return *args.Input
-	}
-	if args.Data != nil {
-		return *args.Data
-	}
-	return nil
-}
-
-// setDefaults fills in default values for unspecified tx fields.
-func (args *EthTransactionArgs) setDefaults(ctx context.Context, b Backend) error {
-	if args.GasPrice != nil && (args.MaxFeePerGas != nil || args.MaxPriorityFeePerGas != nil) {
-		return errors.New("both gasPrice and (maxFeePerGas or maxPriorityFeePerGas) specified")
-	}
-	// After london, default to 1559 uncles gasPrice is set
-	head := b.CurrentBlock().Header()
-	// TODO-Klaytn: Klaytn is using fixed BaseFee(0) as now but
-	// if we apply dynamic BaseFee, we should add calculated BaseFee instead of using params.BaseFee.
-	fixedBaseFee := new(big.Int).SetUint64(params.BaseFee)
-
-	// If user specifies both maxPriorityFee and maxFee, then we do not
-	// need to consult the chain for defaults. It's definitely a London tx.
-	if args.MaxPriorityFeePerGas == nil || args.MaxFeePerGas == nil {
-		if b.ChainConfig().IsLondon(head.Number) && args.GasPrice == nil {
-			if args.MaxPriorityFeePerGas == nil {
-				// TODO-Klaytn: Original logic of Ethereum uses b.SuggestTipCap which suggests TipCap, not a GasPrice.
-				// But Klaytn currently uses fixed unit price determined by Governance, so using b.SuggestPrice
-				// is fine as now.
-				tip, err := b.SuggestPrice(ctx)
-				if err != nil {
-					return err
-				}
-				args.MaxPriorityFeePerGas = (*hexutil.Big)(tip)
-			}
-			if args.MaxFeePerGas == nil {
-				// TODO-Klaytn: Calculating formula of gasFeeCap is same with Ethereum except for
-				// using fixedBaseFee which means gasFeeCap is always same with args.MaxPriorityFeePerGas as now.
-				gasFeeCap := new(big.Int).Add(
-					(*big.Int)(args.MaxPriorityFeePerGas),
-					new(big.Int).Mul(fixedBaseFee, big.NewInt(2)),
-				)
-				args.MaxFeePerGas = (*hexutil.Big)(gasFeeCap)
-			}
-			if args.MaxFeePerGas.ToInt().Cmp(args.MaxPriorityFeePerGas.ToInt()) < 0 {
-				return fmt.Errorf("maxFeePerGas (%v) < maxPriorityFeePerGas (%v)", args.MaxFeePerGas, args.MaxPriorityFeePerGas)
-			}
-		} else {
-			if args.MaxFeePerGas != nil || args.MaxPriorityFeePerGas != nil {
-				return errors.New("maxFeePerGas or maxPriorityFeePerGas specified but london is not active yet")
-			}
-			if args.GasPrice == nil {
-				// TODO-Klaytn: Original logic of Ethereum uses b.SuggestTipCap which suggests TipCap, not a GasPrice.
-				// But Klaytn currently uses fixed unit price determined by Governance, so using b.SuggestPrice
-				// is fine as now.
-				price, err := b.SuggestPrice(ctx)
-				if err != nil {
-					return err
-				}
-				if b.ChainConfig().IsLondon(head.Number) {
-					// TODO-Klaytn: Klaytn is using fixed BaseFee(0) as now but
-					// if we apply dynamic BaseFee, we should add calculated BaseFee instead of params.BaseFee.
-					price.Add(price, new(big.Int).SetUint64(params.BaseFee))
-				}
-			}
-		}
-	} else {
-		// Both maxPriorityFee and maxFee set by caller. Sanity-check their internal relation
-		if args.MaxFeePerGas.ToInt().Cmp(args.MaxPriorityFeePerGas.ToInt()) < 0 {
-			return fmt.Errorf("maxFeePerGas (%v) < maxPriorityFeePerGas (%v)", args.MaxFeePerGas, args.MaxPriorityFeePerGas)
-		}
-	}
-	if args.Value == nil {
-		args.Value = new(hexutil.Big)
-	}
-	if args.Nonce == nil {
-		nonce := b.GetPoolNonce(ctx, args.from())
-		args.Nonce = (*hexutil.Uint64)(&nonce)
-	}
-	if args.Data != nil && args.Input != nil && !bytes.Equal(*args.Data, *args.Input) {
-		return errors.New(`both "data" and "input" are set and not equal. Please use "input" to pass transaction call data`)
-	}
-	if args.To == nil && len(args.data()) == 0 {
-		return errors.New(`contract creation without any data provided`)
-	}
-	// Estimate the gas usage if necessary.
-	if args.Gas == nil {
-		// These fields are immutable during the estimation, safe to
-		// pass the pointer directly.
-		data := args.data()
-		callArgs := EthTransactionArgs{
-			From:                 args.From,
-			To:                   args.To,
-			GasPrice:             args.GasPrice,
-			MaxFeePerGas:         args.MaxFeePerGas,
-			MaxPriorityFeePerGas: args.MaxPriorityFeePerGas,
-			Value:                args.Value,
-			Data:                 (*hexutil.Bytes)(&data),
-			AccessList:           args.AccessList,
-		}
-		pendingBlockNr := rpc.NewBlockNumberOrHashWithNumber(rpc.PendingBlockNumber)
-		gasCap := uint64(0)
-		if rpcGasCap := b.RPCGasCap(); rpcGasCap != nil {
-			gasCap = rpcGasCap.Uint64()
-		}
-		estimated, err := EthDoEstimateGas(ctx, b, callArgs, pendingBlockNr, gasCap)
-		if err != nil {
-			return err
-		}
-		args.Gas = &estimated
-		logger.Trace("Estimate gas usage automatically", "gas", args.Gas)
-	}
-	if args.ChainID == nil {
-		id := (*hexutil.Big)(b.ChainConfig().ChainID)
-		args.ChainID = id
-	}
-	return nil
-}
-
-// ToMessage change EthTransactionArgs to types.Transaction in Klaytn.
-func (args *EthTransactionArgs) ToMessage(globalGasCap uint64, baseFee *big.Int, intrinsicGas uint64) (*types.Transaction, error) {
-	// Reject invalid combinations of pre- and post-1559 fee styles
-	if args.GasPrice != nil && (args.MaxFeePerGas != nil || args.MaxPriorityFeePerGas != nil) {
-		return nil, errors.New("both gasPrice and (maxFeePerGas or maxPriorityFeePerGas) specified")
-	}
-	// Set sender address or use zero address if none specified.
-	addr := args.from()
-
-	// Set default gas & gas price if none were set
-	gas := globalGasCap
-	if gas == 0 {
-		gas = uint64(math.MaxUint64 / 2)
-	}
-	if args.Gas != nil {
-		gas = uint64(*args.Gas)
-	}
-	if globalGasCap != 0 && globalGasCap < gas {
-		logger.Warn("Caller gas above allowance, capping", "requested", gas, "cap", globalGasCap)
-		gas = globalGasCap
-	}
-	var (
-		gasPrice  *big.Int
-		gasFeeCap *big.Int
-		gasTipCap *big.Int
-	)
-	if baseFee == nil {
-		// If there's no basefee, then it must be a non-1559 execution
-		gasPrice = new(big.Int)
-		if args.GasPrice != nil {
-			gasPrice = args.GasPrice.ToInt()
-		}
-		gasFeeCap, gasTipCap = gasPrice, gasPrice
-	} else {
-		// A basefee is provided, necessitating 1559-type execution
-		if args.GasPrice != nil {
-			// User specified the legacy gas field, convert to 1559 gas typing
-			gasPrice = args.GasPrice.ToInt()
-			gasFeeCap, gasTipCap = gasPrice, gasPrice
-		} else {
-			// User specified 1559 gas fields (or none), use those
-			gasFeeCap = new(big.Int)
-			if args.MaxFeePerGas != nil {
-				gasFeeCap = args.MaxFeePerGas.ToInt()
-			}
-			gasTipCap = new(big.Int)
-			if args.MaxPriorityFeePerGas != nil {
-				gasTipCap = args.MaxPriorityFeePerGas.ToInt()
-			}
-			// Backfill the legacy gasPrice for EVM execution, unless we're all zeros
-			gasPrice = new(big.Int)
-			if gasFeeCap.BitLen() > 0 || gasTipCap.BitLen() > 0 {
-				gasPrice = math.BigMin(new(big.Int).Add(gasTipCap, baseFee), gasFeeCap)
-			}
-		}
-	}
-	value := new(big.Int)
-	if args.Value != nil {
-		value = args.Value.ToInt()
-	}
-	data := args.data()
-
-	// TODO-Klaytn: Klaytn does not support accessList yet.
-	// var accessList AccessList
-	// if args.AccessList != nil {
-	//	 accessList = *args.AccessList
-	// }
-	return types.NewMessage(addr, args.To, 0, value, gas, gasPrice, data, false, intrinsicGas), nil
-}
-
 // SendTransaction creates a transaction for the given argument, sign it and submit it to the
 // transaction pool.
 func (api *EthereumAPI) SendTransaction(ctx context.Context, args EthTransactionArgs) (common.Hash, error) {
@@ -1721,11 +1513,8 @@
 
 	// TODO-Klaytn: Klaytn is using fixed baseFee as now but, if we change this fixed baseFee as dynamic baseFee, we should update this logic too.
 	fixedBaseFee := new(big.Int).SetUint64(params.BaseFee)
-<<<<<<< HEAD
 	// TODO-Klaytn: If we develop AccessList feature later, we should pass accessList what user passed as argument.
 	// AccessList feature is not yet supported currently, so pass accessList as nil.
-=======
->>>>>>> 623e2d05
 	intrinsicGas, err := types.IntrinsicGas(args.data(), nil, args.To == nil, b.ChainConfig().Rules(header.Number))
 	if err != nil {
 		return nil, 0, err
@@ -1839,11 +1628,7 @@
 		args.Gas = (*hexutil.Uint64)(&gas)
 		ret, _, err := EthDoCall(ctx, b, args, rpc.NewBlockNumberOrHashWithNumber(rpc.LatestBlockNumber), nil, 0, gasCap)
 		if err != nil {
-<<<<<<< HEAD
-			if isVMError(err) {
-=======
 			if vm.IsVMError(err) {
->>>>>>> 623e2d05
 				// If err is vmError, return vmError with returned data
 				return false, ret, err, nil
 			}
@@ -1886,19 +1671,6 @@
 	return hexutil.Uint64(hi), nil
 }
 
-<<<<<<< HEAD
-// isVMError returns true if given error is occurred during EVM execution.
-func isVMError(err error) bool {
-	for _, vmError := range vmErrors {
-		if err == vmError || strings.Contains(err.Error(), vmError.Error()) {
-			return true
-		}
-	}
-	return false
-}
-
-=======
->>>>>>> 623e2d05
 // isReverted checks given error is vm.ErrExecutionReverted
 func isReverted(err error) bool {
 	if err == vm.ErrExecutionReverted || strings.Contains(err.Error(), vm.ErrExecutionReverted.Error()) {
@@ -1937,7 +1709,6 @@
 // ErrorData returns the hex encoded revert reason.
 func (e *revertError) ErrorData() interface{} {
 	return e.reason
-<<<<<<< HEAD
 }
 
 // checkTxFee is an internal function used to check whether the fee of
@@ -1953,6 +1724,4 @@
 		return fmt.Errorf("tx fee (%.2f klay) exceeds the configured cap (%.2f klay)", feeFloat, cap)
 	}
 	return nil
-=======
->>>>>>> 623e2d05
 }