// Modifications Copyright 2019 The klaytn Authors
// Copyright 2015 The go-ethereum Authors
// This file is part of the go-ethereum library.
//
// The go-ethereum library is free software: you can redistribute it and/or modify
// it under the terms of the GNU Lesser General Public License as published by
// the Free Software Foundation, either version 3 of the License, or
// (at your option) any later version.
//
// The go-ethereum library is distributed in the hope that it will be useful,
// but WITHOUT ANY WARRANTY; without even the implied warranty of
// MERCHANTABILITY or FITNESS FOR A PARTICULAR PURPOSE. See the
// GNU Lesser General Public License for more details.
//
// You should have received a copy of the GNU Lesser General Public License
// along with the go-ethereum library. If not, see <http://www.gnu.org/licenses/>.
//
// This file is derived from internal/ethapi/api.go (2018/06/04).
// Modified and improved for the klaytn development.

package api

import (
	"bytes"
	"context"
	"errors"
	"fmt"
	"math/big"
	"reflect"

	"github.com/klaytn/klaytn/blockchain/types"
	"github.com/klaytn/klaytn/blockchain/types/accountkey"
	"github.com/klaytn/klaytn/common"
	"github.com/klaytn/klaytn/common/hexutil"
	"github.com/klaytn/klaytn/common/math"
	"github.com/klaytn/klaytn/networks/rpc"
	"github.com/klaytn/klaytn/params"
	"github.com/klaytn/klaytn/rlp"
)

var (
	errTxArgInvalidInputData = errors.New(`Both "data" and "input" are set and not equal. Please use "input" to pass transaction call data.`)
	errTxArgInvalidFeePayer  = errors.New("invalid fee payer is set")
	errTxArgNilTxType        = errors.New("tx should have a type value")
	errTxArgNilContractData  = errors.New(`contract creation without any data provided`)
	errTxArgNilSenderSig     = errors.New("sender signature is not set")
	errTxArgNilNonce         = errors.New("nonce of the sender is not set")
	errTxArgNilGas           = errors.New("gas limit is not set")
	errTxArgNilGasPrice      = errors.New("gas price is not set")
	errNotForFeeDelegationTx = errors.New("fee-delegation type transactions are not allowed to use this API")
)

// isTxField checks whether the string is a field name of the specific txType.
// isTxField[txType][txFieldName] has true/false.
var isTxField = func() map[types.TxType]map[string]bool {
	mapOfFieldMap := map[types.TxType]map[string]bool{}
	internalDataTypes := map[types.TxType]interface{}{
		// since legacy tx has optional fields, some fields can be omitted
		// types.TxTypeLegacyTransaction:                           types.TxInternalDataLegacy{},
		types.TxTypeValueTransfer:                               types.TxInternalDataValueTransfer{},
		types.TxTypeFeeDelegatedValueTransfer:                   types.TxInternalDataFeeDelegatedValueTransfer{},
		types.TxTypeFeeDelegatedValueTransferWithRatio:          types.TxInternalDataFeeDelegatedValueTransferWithRatio{},
		types.TxTypeValueTransferMemo:                           types.TxInternalDataValueTransferMemo{},
		types.TxTypeFeeDelegatedValueTransferMemo:               types.TxInternalDataFeeDelegatedValueTransferMemo{},
		types.TxTypeFeeDelegatedValueTransferMemoWithRatio:      types.TxInternalDataFeeDelegatedValueTransferMemoWithRatio{},
		types.TxTypeAccountUpdate:                               types.TxInternalDataAccountUpdate{},
		types.TxTypeFeeDelegatedAccountUpdate:                   types.TxInternalDataFeeDelegatedAccountUpdate{},
		types.TxTypeFeeDelegatedAccountUpdateWithRatio:          types.TxInternalDataFeeDelegatedAccountUpdateWithRatio{},
		types.TxTypeSmartContractDeploy:                         types.TxInternalDataSmartContractDeploy{},
		types.TxTypeFeeDelegatedSmartContractDeploy:             types.TxInternalDataFeeDelegatedSmartContractDeploy{},
		types.TxTypeFeeDelegatedSmartContractDeployWithRatio:    types.TxInternalDataFeeDelegatedSmartContractDeployWithRatio{},
		types.TxTypeSmartContractExecution:                      types.TxInternalDataSmartContractExecution{},
		types.TxTypeFeeDelegatedSmartContractExecution:          types.TxInternalDataFeeDelegatedSmartContractExecution{},
		types.TxTypeFeeDelegatedSmartContractExecutionWithRatio: types.TxInternalDataFeeDelegatedSmartContractExecutionWithRatio{},
		types.TxTypeCancel:                                      types.TxInternalDataCancel{},
		types.TxTypeFeeDelegatedCancel:                          types.TxInternalDataFeeDelegatedCancel{},
		types.TxTypeFeeDelegatedCancelWithRatio:                 types.TxInternalDataFeeDelegatedCancelWithRatio{},
		types.TxTypeChainDataAnchoring:                          types.TxInternalDataChainDataAnchoring{},
		types.TxTypeFeeDelegatedChainDataAnchoring:              types.TxInternalDataFeeDelegatedChainDataAnchoring{},
		types.TxTypeFeeDelegatedChainDataAnchoringWithRatio:     types.TxInternalDataFeeDelegatedChainDataAnchoringWithRatio{},
	}

	// generate field maps for each tx type
	for txType, internalData := range internalDataTypes {
		fieldMap := map[string]bool{}
		internalDataType := reflect.TypeOf(internalData)

		// key of filedMap is tx field name and value of fieldMap means the existence of field name
		for i := 0; i < internalDataType.NumField(); i++ {
			fieldMap[internalDataType.Field(i).Name] = true
		}

		// additional field of SendTxArgs to support various tx types
		fieldMap["TypeInt"] = true
		// additional field of SendTxArgs to support a legacy tx field (skip checking)
		fieldMap["Data"] = false

		mapOfFieldMap[txType] = fieldMap
	}
	return mapOfFieldMap
}()

type NewTxArgs interface {
	setDefaults(context.Context, Backend) error
	toTransaction() (*types.Transaction, error)
	from() common.Address
	gas() *hexutil.Uint64
	gasPrice() *hexutil.Big
	nonce() *hexutil.Uint64
	setGas(*hexutil.Uint64)
	setGasPrice(*hexutil.Big)
}

// SendTxArgs represents the arguments to submit a new transaction into the transaction pool.
type SendTxArgs struct {
	TypeInt              *types.TxType   `json:"typeInt"`
	From                 common.Address  `json:"from"`
	Recipient            *common.Address `json:"to"`
	GasLimit             *hexutil.Uint64 `json:"gas"`
	Price                *hexutil.Big    `json:"gasPrice"`
	MaxPriorityFeePerGas *hexutil.Big    `json:"maxPriorityFeePerGas"`
	MaxFeePerGas         *hexutil.Big    `json:"maxFeePerGas"`
	Amount               *hexutil.Big    `json:"value"`
	AccountNonce         *hexutil.Uint64 `json:"nonce"`
	// We accept "data" and "input" for backwards-compatibility reasons. "input" is the
	// newer name and should be preferred by clients.
	Data    *hexutil.Bytes `json:"data"`
	Payload *hexutil.Bytes `json:"input"`

	CodeFormat    *params.CodeFormat `json:"codeFormat"`
	HumanReadable *bool              `json:"humanReadable"`

	Key *hexutil.Bytes `json:"key"`

	AccessList *types.AccessList `json:"accessList,omitempty"`
	ChainID    *hexutil.Big      `json:"chainId,omitempty"`

	FeePayer *common.Address `json:"feePayer"`
	FeeRatio *types.FeeRatio `json:"feeRatio"`

	TxSignatures types.TxSignaturesJSON `json:"signatures"`
}

// setDefaults is a helper function that fills in default values for unspecified common tx fields.
func (args *SendTxArgs) setDefaults(ctx context.Context, b Backend) error {
	isMagma := b.ChainConfig().IsMagmaForkEnabled(new(big.Int).Add(b.CurrentBlock().Number(), big.NewInt(1)))

	if args.TypeInt == nil {
		args.TypeInt = new(types.TxType)
		*args.TypeInt = types.TxTypeLegacyTransaction
	}
	if args.GasLimit == nil {
		args.GasLimit = new(hexutil.Uint64)
		*args.GasLimit = hexutil.Uint64(90000)
	}
	// Eth typed transactions requires chainId.
	if args.TypeInt.IsEthTypedTransaction() {
		if args.ChainID == nil {
			args.ChainID = (*hexutil.Big)(b.ChainConfig().ChainID)
		}
	}
	// For the transaction that do not use the gasPrice field, the default value of gasPrice is not set.
	if args.Price == nil && *args.TypeInt != types.TxTypeEthereumDynamicFee {
		// b.SuggestPrice = unitPrice, for before Magma
		//                = baseFee * 2,   for after Magma
		price, err := b.SuggestPrice(ctx)
		if err != nil {
			return err
		}
		args.Price = (*hexutil.Big)(price)
	}

	if *args.TypeInt == types.TxTypeEthereumDynamicFee {
		gasPrice, err := b.SuggestPrice(ctx)
		if err != nil {
			return err
		}
		if args.MaxPriorityFeePerGas == nil {
			args.MaxPriorityFeePerGas = (*hexutil.Big)(gasPrice)
		}
		if args.MaxFeePerGas == nil {
			// Before Magma hard fork, `gasFeeCap` was set to `baseFee*2 + maxPriorityFeePerGas` by default.
			gasFeeCap := new(big.Int).Add(
				(*big.Int)(args.MaxPriorityFeePerGas),
				new(big.Int).Mul(new(big.Int).SetUint64(params.ZeroBaseFee), big.NewInt(2)),
			)
			if isMagma {
				// After Magma hard fork, `gasFeeCap` was set to `baseFee*2` by default.
				gasFeeCap = gasPrice
			}
			args.MaxFeePerGas = (*hexutil.Big)(gasFeeCap)
		}
		if isMagma {
			if args.MaxFeePerGas.ToInt().Cmp(new(big.Int).Div(gasPrice, common.Big2)) < 0 {
				return fmt.Errorf("maxFeePerGas (%v) < BaseFee (%v)", args.MaxFeePerGas, gasPrice)
			}
		} else if args.MaxPriorityFeePerGas.ToInt().Cmp(gasPrice) != 0 || args.MaxFeePerGas.ToInt().Cmp(gasPrice) != 0 {
			return fmt.Errorf("only %s is allowed to be used as maxFeePerGas and maxPriorityPerGas", gasPrice.Text(16))
		}
		if args.MaxFeePerGas.ToInt().Cmp(args.MaxPriorityFeePerGas.ToInt()) < 0 {
			return fmt.Errorf("maxFeePerGas (%v) < maxPriorityFeePerGas (%v)", args.MaxFeePerGas, args.MaxPriorityFeePerGas)
		}
	}
	if args.AccountNonce == nil {
		nonce := b.GetPoolNonce(ctx, args.From)
		args.AccountNonce = (*hexutil.Uint64)(&nonce)
	}

	return nil
}

// checkArgs checks the validity of SendTxArgs values.
// The each tx types has its own validation logic to give detailed errors to users.
func (args *SendTxArgs) checkArgs() error {
	if args.TypeInt == nil {
		return errTxArgNilTxType
	}
	// Skip ethereum transaction type since it has optional fields
	if args.TypeInt.IsEthereumTransaction() {
		return nil
	}

	argsType := reflect.TypeOf(*args)
	argsValue := reflect.ValueOf(*args)

	for i := 0; i < argsType.NumField(); i++ {
		// Skip From since it is an essential field and a non-pointer value
		// Skip TxSignatures since the value is not considered by all APIs
		if argsType.Field(i).Name == "From" || argsType.Field(i).Name == "TxSignatures" {
			continue
		}

		// An args field doesn't have a value but the field name exist on the tx type
		if argsValue.Field(i).IsNil() && isTxField[*args.TypeInt][argsType.Field(i).Name] {
			// Allow only contract deploying txs to set the recipient as nil
			if (*args.TypeInt).IsContractDeploy() && argsType.Field(i).Name == "Recipient" {
				continue
			}
			return errors.New((string)(argsType.Field(i).Tag) + " is required for " + (*args.TypeInt).String())
		}

		// An args field has a value but the field name doesn't exist on the tx type
		if !argsValue.Field(i).IsNil() && !isTxField[*args.TypeInt][argsType.Field(i).Name] {
			return errors.New((string)(argsType.Field(i).Tag) + " is not a field of " + (*args.TypeInt).String())
		}
	}

	return nil
}

// genTxValuesMap generates a value map used used in "NewTransactionWithMap" function.
// This function assigned all non-nil values regardless of the tx type.
// Invalid values in the map will be validated in "NewTransactionWithMap" function.
func (args *SendTxArgs) genTxValuesMap() map[types.TxValueKeyType]interface{} {
	values := make(map[types.TxValueKeyType]interface{})

	// common tx fields. They should have values after executing "setDefaults" function.
	if args.TypeInt == nil || args.AccountNonce == nil || args.GasLimit == nil {
		return values
	}
	// GasPrice can be an optional tx filed for TxTypeEthereumDynamicFee
	if args.Price == nil && *args.TypeInt != types.TxTypeEthereumDynamicFee {
		return values
	}

	if !args.TypeInt.IsEthereumTransaction() {
		values[types.TxValueKeyFrom] = args.From
	}
	values[types.TxValueKeyNonce] = uint64(*args.AccountNonce)
	values[types.TxValueKeyGasLimit] = uint64(*args.GasLimit)

	// optional tx fields
	if args.Price != nil {
		values[types.TxValueKeyGasPrice] = (*big.Int)(args.Price)
	}
	if args.TypeInt.IsContractDeploy() || args.TypeInt.IsEthereumTransaction() {
		// contract deploy type and ethereum tx types allow nil as TxValueKeyTo value
		values[types.TxValueKeyTo] = (*common.Address)(args.Recipient)
	} else if args.Recipient != nil {
		values[types.TxValueKeyTo] = *args.Recipient
	}
	if args.FeePayer != nil {
		values[types.TxValueKeyFeePayer] = *args.FeePayer
	}
	if args.FeeRatio != nil {
		values[types.TxValueKeyFeeRatioOfFeePayer] = *args.FeeRatio
	}
	if args.Amount != nil {
		values[types.TxValueKeyAmount] = (*big.Int)(args.Amount)
	} else if args.TypeInt.IsEthereumTransaction() {
		values[types.TxValueKeyAmount] = common.Big0
	}
	if args.Payload != nil {
		// chain data anchoring type uses the TxValueKeyAnchoredData field
		if args.TypeInt.IsChainDataAnchoring() {
			values[types.TxValueKeyAnchoredData] = ([]byte)(*args.Payload)
		} else {
			values[types.TxValueKeyData] = ([]byte)(*args.Payload)
		}
	} else if args.TypeInt.IsEthereumTransaction() {
		// For Ethereum transactions, Payload is an optional field.
		values[types.TxValueKeyData] = []byte{}
	}
	if args.CodeFormat != nil {
		values[types.TxValueKeyCodeFormat] = *args.CodeFormat
	}
	if args.HumanReadable != nil {
		values[types.TxValueKeyHumanReadable] = *args.HumanReadable
	}
	if args.Key != nil {
		serializer := accountkey.NewAccountKeySerializer()
		if err := rlp.DecodeBytes(*args.Key, &serializer); err == nil {
			values[types.TxValueKeyAccountKey] = serializer.GetKey()
		}
	}
	if args.ChainID != nil {
		values[types.TxValueKeyChainID] = (*big.Int)(args.ChainID)
	}
	if args.AccessList != nil {
		values[types.TxValueKeyAccessList] = *args.AccessList
	}
	if args.MaxPriorityFeePerGas != nil {
		values[types.TxValueKeyGasTipCap] = (*big.Int)(args.MaxPriorityFeePerGas)
	}
	if args.MaxFeePerGas != nil {
		values[types.TxValueKeyGasFeeCap] = (*big.Int)(args.MaxFeePerGas)
	}

	return values
}

// toTransaction returns an unsigned transaction filled with values in SendTxArgs.
func (args *SendTxArgs) toTransaction() (*types.Transaction, error) {
	var input []byte

	// provide detailed error messages to users (optional)
	if err := args.checkArgs(); err != nil {
		return nil, err
	}

	// for TxTypeLegacyTransaction
	if *args.TypeInt == types.TxTypeLegacyTransaction {
		if args.Data != nil && args.Payload != nil && !bytes.Equal(*args.Data, *args.Payload) {
			return nil, errTxArgInvalidInputData
		}

		if args.Data != nil {
			input = *args.Data
		} else if args.Payload != nil {
			input = *args.Payload
		}

		if args.Recipient == nil {
			if len(input) == 0 {
				return nil, errTxArgNilContractData
			}
			return types.NewContractCreation(uint64(*args.AccountNonce), (*big.Int)(args.Amount), uint64(*args.GasLimit), (*big.Int)(args.Price), input), nil
		}
		return types.NewTransaction(uint64(*args.AccountNonce), *args.Recipient, (*big.Int)(args.Amount), uint64(*args.GasLimit), (*big.Int)(args.Price), input), nil
	}

	// for other tx types except TxTypeLegacyTransaction
	values := args.genTxValuesMap()
	return types.NewTransactionWithMap(*args.TypeInt, values)
}

func (args *SendTxArgs) from() common.Address {
	return args.From
}

func (args *SendTxArgs) gas() *hexutil.Uint64 {
	return args.GasLimit
}

func (args *SendTxArgs) gasPrice() *hexutil.Big {
	return args.Price
}

func (args *SendTxArgs) nonce() *hexutil.Uint64 {
	return args.AccountNonce
}

func (args *SendTxArgs) setGas(gas *hexutil.Uint64) {
	args.GasLimit = gas
}

func (args *SendTxArgs) setGasPrice(gasPrice *hexutil.Big) {
	args.Price = gasPrice
}

type ValueTransferTxArgs struct {
	From     common.Address  `json:"from"`
	Gas      *hexutil.Uint64 `json:"gas"`
	GasPrice *hexutil.Big    `json:"gasPrice"`
	Nonce    *hexutil.Uint64 `json:"nonce"`
	To       common.Address  `json:"to"`
	Value    *hexutil.Big    `json:"value"`
}

func (args *ValueTransferTxArgs) from() common.Address {
	return args.From
}

func (args *ValueTransferTxArgs) gas() *hexutil.Uint64 {
	return args.Gas
}

func (args *ValueTransferTxArgs) gasPrice() *hexutil.Big {
	return args.GasPrice
}

func (args *ValueTransferTxArgs) nonce() *hexutil.Uint64 {
	return args.Nonce
}

func (args *ValueTransferTxArgs) setGas(gas *hexutil.Uint64) {
	args.Gas = gas
}

func (args *ValueTransferTxArgs) setGasPrice(gasPrice *hexutil.Big) {
	args.GasPrice = gasPrice
}

// setDefaults is a helper function that fills in default values for unspecified tx fields.
func (args *ValueTransferTxArgs) setDefaults(ctx context.Context, b Backend) error {
	if args.Gas == nil {
		args.Gas = new(hexutil.Uint64)
		*(*uint64)(args.Gas) = 90000
	}
	if args.GasPrice == nil {
		price, err := b.SuggestPrice(ctx)
		if err != nil {
			return err
		}
		args.GasPrice = (*hexutil.Big)(price)
	}
	if args.Nonce == nil {
		nonce := b.GetPoolNonce(ctx, args.From)
		args.Nonce = (*hexutil.Uint64)(&nonce)
	}
	return nil
}

func (args *ValueTransferTxArgs) toTransaction() (*types.Transaction, error) {
	tx, err := types.NewTransactionWithMap(types.TxTypeValueTransfer, map[types.TxValueKeyType]interface{}{
		types.TxValueKeyNonce:    (uint64)(*args.Nonce),
		types.TxValueKeyGasLimit: (uint64)(*args.Gas),
		types.TxValueKeyGasPrice: (*big.Int)(args.GasPrice),
		types.TxValueKeyFrom:     args.From,
		types.TxValueKeyTo:       args.To,
		types.TxValueKeyAmount:   (*big.Int)(args.Value),
	})
	if err != nil {
		return nil, err
	}

	return tx, nil
}

type AccountUpdateTxArgs struct {
	From     common.Address  `json:"from"`
	Gas      *hexutil.Uint64 `json:"gas"`
	GasPrice *hexutil.Big    `json:"gasPrice"`
	Nonce    *hexutil.Uint64 `json:"nonce"`
	Key      *hexutil.Bytes  `json:"key"`
}

func (args *AccountUpdateTxArgs) from() common.Address {
	return args.From
}

func (args *AccountUpdateTxArgs) gas() *hexutil.Uint64 {
	return args.Gas
}

func (args *AccountUpdateTxArgs) gasPrice() *hexutil.Big {
	return args.GasPrice
}

func (args *AccountUpdateTxArgs) nonce() *hexutil.Uint64 {
	return args.Nonce
}

func (args *AccountUpdateTxArgs) setGas(gas *hexutil.Uint64) {
	args.Gas = gas
}

func (args *AccountUpdateTxArgs) setGasPrice(gasPrice *hexutil.Big) {
	args.GasPrice = gasPrice
}

// setDefaults is a helper function that fills in default values for unspecified tx fields.
func (args *AccountUpdateTxArgs) setDefaults(ctx context.Context, b Backend) error {
	if args.Gas == nil {
		args.Gas = new(hexutil.Uint64)
		*(*uint64)(args.Gas) = 90000
	}
	if args.GasPrice == nil {
		price, err := b.SuggestPrice(ctx)
		if err != nil {
			return err
		}
		args.GasPrice = (*hexutil.Big)(price)
	}
	if args.Nonce == nil {
		nonce := b.GetPoolNonce(ctx, args.From)
		args.Nonce = (*hexutil.Uint64)(&nonce)
	}
	return nil
}

func (args *AccountUpdateTxArgs) toTransaction() (*types.Transaction, error) {
	serializer := accountkey.NewAccountKeySerializer()

	if err := rlp.DecodeBytes(*args.Key, &serializer); err != nil {
		return nil, err
	}
	tx, err := types.NewTransactionWithMap(types.TxTypeAccountUpdate, map[types.TxValueKeyType]interface{}{
		types.TxValueKeyNonce:      (uint64)(*args.Nonce),
		types.TxValueKeyGasLimit:   (uint64)(*args.Gas),
		types.TxValueKeyGasPrice:   (*big.Int)(args.GasPrice),
		types.TxValueKeyFrom:       args.From,
		types.TxValueKeyAccountKey: serializer.GetKey(),
	})
	if err != nil {
		return nil, err
	}

	return tx, nil
<<<<<<< HEAD
}

// EthTransactionArgs represents the arguments to construct a new transaction
// or a message call.
// TransactionArgs in go-ethereum has been renamed to EthTransactionArgs.
// TransactionArgs is defined in go-ethereum's internal package, so TransactionArgs is redefined here as EthTransactionArgs.
type EthTransactionArgs struct {
	From                 *common.Address `json:"from"`
	To                   *common.Address `json:"to"`
	Gas                  *hexutil.Uint64 `json:"gas"`
	GasPrice             *hexutil.Big    `json:"gasPrice"`
	MaxFeePerGas         *hexutil.Big    `json:"maxFeePerGas"`
	MaxPriorityFeePerGas *hexutil.Big    `json:"maxPriorityFeePerGas"`
	Value                *hexutil.Big    `json:"value"`
	Nonce                *hexutil.Uint64 `json:"nonce"`

	// We accept "data" and "input" for backwards-compatibility reasons.
	// "input" is the newer name and should be preferred by clients.
	// Issue detail: https://github.com/ethereum/go-ethereum/issues/15628
	Data  *hexutil.Bytes `json:"data"`
	Input *hexutil.Bytes `json:"input"`

	// Introduced by AccessListTxType transaction.
	AccessList *types.AccessList `json:"accessList,omitempty"`
	ChainID    *hexutil.Big      `json:"chainId,omitempty"`
}

// from retrieves the transaction sender address.
func (args *EthTransactionArgs) from() common.Address {
	if args.From == nil {
		return common.Address{}
	}
	return *args.From
}

func (args *EthTransactionArgs) gas() *hexutil.Uint64 {
	return args.Gas
}

func (args *EthTransactionArgs) gasPrice() *hexutil.Big {
	return args.GasPrice
}

func (args *EthTransactionArgs) nonce() *hexutil.Uint64 {
	return args.Nonce
}

// data retrieves the transaction calldata. Input field is preferred.
func (args *EthTransactionArgs) data() []byte {
	if args.Input != nil {
		return *args.Input
	}
	if args.Data != nil {
		return *args.Data
	}
	return nil
}

func (args *EthTransactionArgs) setGas(gas *hexutil.Uint64) {
	args.Gas = gas
}

func (args *EthTransactionArgs) setGasPrice(gasPrice *hexutil.Big) {
	args.GasPrice = gasPrice
}

// setDefaults fills in default values for unspecified tx fields.
func (args *EthTransactionArgs) setDefaults(ctx context.Context, b Backend) error {
	if args.GasPrice != nil && (args.MaxFeePerGas != nil || args.MaxPriorityFeePerGas != nil) {
		return errors.New("both gasPrice and (maxFeePerGas or maxPriorityFeePerGas) specified")
	}
	// After london, default to 1559 uncles gasPrice is set
	head := b.CurrentBlock().Header()
	isMagma := head.BaseFee != nil

	fixedBaseFee := new(big.Int).SetUint64(params.ZeroBaseFee)

	// b.SuggestPrice = unitPrice, for before Magma
	//                = baseFee,   for after Magma
	gasPrice, err := b.SuggestPrice(ctx)
	if err != nil {
		return err
	}

	// If user specifies both maxPriorityFee and maxFee, then we do not
	// need to consult the chain for defaults. It's definitely a London tx.
	if args.MaxPriorityFeePerGas == nil || args.MaxFeePerGas == nil {
		if b.ChainConfig().IsEthTxTypeForkEnabled(head.Number) && args.GasPrice == nil {
			if args.MaxPriorityFeePerGas == nil {
				args.MaxPriorityFeePerGas = (*hexutil.Big)(gasPrice)
			}
			if args.MaxFeePerGas == nil {
				// Before Magma hard fork, `gasFeeCap` was set to `baseFee*2 + maxPriorityFeePerGas` by default.
				gasFeeCap := new(big.Int).Add(
					(*big.Int)(args.MaxPriorityFeePerGas),
					new(big.Int).Mul(fixedBaseFee, big.NewInt(2)),
				)
				if isMagma {
					// After Magma hard fork, `gasFeeCap` was set to `baseFee*2` by default.
					gasFeeCap = gasPrice
				}
				args.MaxFeePerGas = (*hexutil.Big)(gasFeeCap)
			}
			if isMagma {
				if args.MaxFeePerGas.ToInt().Cmp(new(big.Int).Div(gasPrice, common.Big2)) < 0 {
					return fmt.Errorf("maxFeePerGas (%v) < BaseFee (%v)", args.MaxFeePerGas, gasPrice)
				}
			} else if args.MaxPriorityFeePerGas.ToInt().Cmp(gasPrice) != 0 || args.MaxFeePerGas.ToInt().Cmp(gasPrice) != 0 {
				return fmt.Errorf("only %s is allowed to be used as maxFeePerGas and maxPriorityPerGas", gasPrice.Text(16))
			}
			if args.MaxFeePerGas.ToInt().Cmp(args.MaxPriorityFeePerGas.ToInt()) < 0 {
				return fmt.Errorf("maxFeePerGas (%v) < maxPriorityFeePerGas (%v)", args.MaxFeePerGas, args.MaxPriorityFeePerGas)
			}
		} else {
			if args.MaxFeePerGas != nil || args.MaxPriorityFeePerGas != nil {
				return errors.New("maxFeePerGas or maxPriorityFeePerGas specified but london is not active yet")
			}
			if args.GasPrice == nil {
				// TODO-Klaytn: Original logic of Ethereum uses b.SuggestTipCap which suggests TipCap, not a GasPrice.
				// But Klaytn currently uses fixed unit price determined by Governance, so using b.SuggestPrice
				// is fine as now.
				if b.ChainConfig().IsEthTxTypeForkEnabled(head.Number) {
					// TODO-Klaytn: Klaytn is using fixed BaseFee(0) as now but
					// if we apply dynamic BaseFee, we should add calculated BaseFee instead of params.ZeroBaseFee.
					gasPrice.Add(gasPrice, new(big.Int).SetUint64(params.ZeroBaseFee))
				}
				args.GasPrice = (*hexutil.Big)(gasPrice)
			}
		}
	} else {
		// Both maxPriorityFee and maxFee set by caller. Sanity-check their internal relation
		if isMagma {
			if args.MaxFeePerGas.ToInt().Cmp(new(big.Int).Div(gasPrice, common.Big2)) < 0 {
				return fmt.Errorf("maxFeePerGas (%v) < BaseFee (%v)", args.MaxFeePerGas, gasPrice)
			}
		} else {
			if args.MaxFeePerGas.ToInt().Cmp(args.MaxPriorityFeePerGas.ToInt()) < 0 {
				return fmt.Errorf("maxFeePerGas (%v) < maxPriorityFeePerGas (%v)", args.MaxFeePerGas, args.MaxPriorityFeePerGas)
			}
		}
	}
	if args.Value == nil {
		args.Value = new(hexutil.Big)
	}
	if args.Nonce == nil {
		nonce := b.GetPoolNonce(ctx, args.from())
		args.Nonce = (*hexutil.Uint64)(&nonce)
	}
	if args.Data != nil && args.Input != nil && !bytes.Equal(*args.Data, *args.Input) {
		return errors.New(`both "data" and "input" are set and not equal. Please use "input" to pass transaction call data`)
	}
	if args.To == nil && len(args.data()) == 0 {
		return errors.New(`contract creation without any data provided`)
	}
	// Estimate the gas usage if necessary.
	if args.Gas == nil {
		// These fields are immutable during the estimation, safe to
		// pass the pointer directly.
		data := args.data()
		callArgs := EthTransactionArgs{
			From:                 args.From,
			To:                   args.To,
			GasPrice:             args.GasPrice,
			MaxFeePerGas:         args.MaxFeePerGas,
			MaxPriorityFeePerGas: args.MaxPriorityFeePerGas,
			Value:                args.Value,
			Data:                 (*hexutil.Bytes)(&data),
			AccessList:           args.AccessList,
		}
		pendingBlockNr := rpc.NewBlockNumberOrHashWithNumber(rpc.PendingBlockNumber)
		gasCap := uint64(0)
		if rpcGasCap := b.RPCGasCap(); rpcGasCap != nil {
			gasCap = rpcGasCap.Uint64()
		}
		estimated, err := EthDoEstimateGas(ctx, b, callArgs, pendingBlockNr, gasCap)
		if err != nil {
			return err
		}
		args.Gas = &estimated
		logger.Trace("Estimate gas usage automatically", "gas", args.Gas)
	}
	if args.ChainID == nil {
		id := (*hexutil.Big)(b.ChainConfig().ChainID)
		args.ChainID = id
	}
	return nil
}

// ToMessage change EthTransactionArgs to types.Transaction in Klaytn.
func (args *EthTransactionArgs) ToMessage(globalGasCap uint64, baseFee *big.Int, intrinsicGas uint64) (*types.Transaction, error) {
	// Reject invalid combinations of pre- and post-1559 fee styles
	if args.GasPrice != nil && (args.MaxFeePerGas != nil || args.MaxPriorityFeePerGas != nil) {
		return nil, errors.New("both gasPrice and (maxFeePerGas or maxPriorityFeePerGas) specified")
	} else if args.MaxFeePerGas != nil && args.MaxPriorityFeePerGas != nil {
		if args.MaxFeePerGas.ToInt().Cmp(args.MaxPriorityFeePerGas.ToInt()) < 0 {
			return nil, errors.New("MaxPriorityFeePerGas is greater than MaxFeePerGas")
		}
	}
	// Set sender address or use zero address if none specified.
	addr := args.from()

	// Set default gas & gas price if none were set
	gas := globalGasCap
	if gas == 0 {
		gas = uint64(math.MaxUint64 / 2)
	}
	if args.Gas != nil {
		gas = uint64(*args.Gas)
	}
	if globalGasCap != 0 && globalGasCap < gas {
		logger.Warn("Caller gas above allowance, capping", "requested", gas, "cap", globalGasCap)
		gas = globalGasCap
	}

	// Do not update gasPrice unless any of args.GasPrice and args.MaxFeePerGas is specified.
	gasPrice := new(big.Int)
	if baseFee.Cmp(new(big.Int).SetUint64(params.ZeroBaseFee)) == 0 {
		// If there's no basefee, then it must be a non-1559 execution
		if args.GasPrice != nil {
			gasPrice = args.GasPrice.ToInt()
		} else if args.MaxFeePerGas != nil {
			gasPrice = args.MaxFeePerGas.ToInt()
		}
	} else {
		if args.GasPrice != nil {
			gasPrice = args.GasPrice.ToInt()
		} else if args.MaxFeePerGas != nil {
			// User specified 1559 gas fields (or none), use those
			gasPrice = args.MaxFeePerGas.ToInt()
		} else {
			// User specified neither GasPrice nor MaxFeePerGas, use baseFee
			gasPrice = new(big.Int).Mul(baseFee, common.Big2)
		}
	}

	value := new(big.Int)
	if args.Value != nil {
		value = args.Value.ToInt()
	}
	data := args.data()

	// TODO-Klaytn: Klaytn does not support accessList yet.
	// var accessList types.AccessList
	// if args.AccessList != nil {
	//	 accessList = *args.AccessList
	// }
	return types.NewMessage(addr, args.To, 0, value, gas, gasPrice, data, false, intrinsicGas), nil
}

// toTransaction converts the arguments to a transaction.
// This assumes that setDefaults has been called.
func (args *EthTransactionArgs) toTransaction() (*types.Transaction, error) {
	var tx *types.Transaction
	switch {
	case args.MaxFeePerGas != nil:
		al := types.AccessList{}
		if args.AccessList != nil {
			al = *args.AccessList
		}
		tx = types.NewTx(&types.TxInternalDataEthereumDynamicFee{
			ChainID:      (*big.Int)(args.ChainID),
			AccountNonce: uint64(*args.Nonce),
			GasTipCap:    (*big.Int)(args.MaxPriorityFeePerGas),
			GasFeeCap:    (*big.Int)(args.MaxFeePerGas),
			GasLimit:     uint64(*args.Gas),
			Recipient:    args.To,
			Amount:       (*big.Int)(args.Value),
			Payload:      args.data(),
			AccessList:   al,
		})
	case args.AccessList != nil:
		tx = types.NewTx(&types.TxInternalDataEthereumAccessList{
			ChainID:      (*big.Int)(args.ChainID),
			AccountNonce: uint64(*args.Nonce),
			Recipient:    args.To,
			GasLimit:     uint64(*args.Gas),
			Price:        (*big.Int)(args.GasPrice),
			Amount:       (*big.Int)(args.Value),
			Payload:      args.data(),
			AccessList:   *args.AccessList,
		})
	default:
		tx = types.NewTx(&types.TxInternalDataLegacy{
			AccountNonce: uint64(*args.Nonce),
			Price:        (*big.Int)(args.GasPrice),
			GasLimit:     uint64(*args.Gas),
			Recipient:    args.To,
			Amount:       (*big.Int)(args.Value),
			Payload:      args.data(),
		})
	}
	return tx, nil
}

// isReverted checks given error is vm.ErrExecutionReverted
func isReverted(err error) bool {
	if errors.Is(err, vm.ErrExecutionReverted) {
		return true
	}
	return false
}

// newRevertError wraps data returned when EVM execution was reverted.
// Make sure that data is returned when execution reverted situation.
func newRevertError(result *blockchain.ExecutionResult) *revertError {
	reason, errUnpack := abi.UnpackRevert(result.Revert())
	err := errors.New("execution reverted")
	if errUnpack == nil {
		err = fmt.Errorf("execution reverted: %v", reason)
	}
	return &revertError{
		error:  err,
		reason: hexutil.Encode(result.Revert()),
	}
}

// revertError is an API error that encompassas an EVM revertal with JSON error
// code and a binary data blob.
type revertError struct {
	error
	reason string // revert reason hex encoded
}

// ErrorCode returns the JSON error code for a revertal.
// See: https://github.com/ethereum/wiki/wiki/JSON-RPC-Error-Codes-Improvement-Proposal
func (e *revertError) ErrorCode() int {
	return 3
}

// ErrorData returns the hex encoded revert reason.
func (e *revertError) ErrorData() interface{} {
	return e.reason
=======
>>>>>>> 8f676298
}<|MERGE_RESOLUTION|>--- conflicted
+++ resolved
@@ -527,7 +527,6 @@
 	}
 
 	return tx, nil
-<<<<<<< HEAD
 }
 
 // EthTransactionArgs represents the arguments to construct a new transaction
@@ -822,44 +821,3 @@
 	return tx, nil
 }
 
-// isReverted checks given error is vm.ErrExecutionReverted
-func isReverted(err error) bool {
-	if errors.Is(err, vm.ErrExecutionReverted) {
-		return true
-	}
-	return false
-}
-
-// newRevertError wraps data returned when EVM execution was reverted.
-// Make sure that data is returned when execution reverted situation.
-func newRevertError(result *blockchain.ExecutionResult) *revertError {
-	reason, errUnpack := abi.UnpackRevert(result.Revert())
-	err := errors.New("execution reverted")
-	if errUnpack == nil {
-		err = fmt.Errorf("execution reverted: %v", reason)
-	}
-	return &revertError{
-		error:  err,
-		reason: hexutil.Encode(result.Revert()),
-	}
-}
-
-// revertError is an API error that encompassas an EVM revertal with JSON error
-// code and a binary data blob.
-type revertError struct {
-	error
-	reason string // revert reason hex encoded
-}
-
-// ErrorCode returns the JSON error code for a revertal.
-// See: https://github.com/ethereum/wiki/wiki/JSON-RPC-Error-Codes-Improvement-Proposal
-func (e *revertError) ErrorCode() int {
-	return 3
-}
-
-// ErrorData returns the hex encoded revert reason.
-func (e *revertError) ErrorData() interface{} {
-	return e.reason
-=======
->>>>>>> 8f676298
-}