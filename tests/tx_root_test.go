--- conflicted
+++ resolved
@@ -70,11 +70,7 @@
 
 func BenchmarkDeriveShaOrig(b *testing.B) {
 	b.Run("1000test-stackTrie", func(b *testing.B) {
-<<<<<<< HEAD
-		benchDeriveSha(b, 100, 4, statedb.DeriveShaOrig{})
-=======
 		benchDeriveSha(b, 1000, 4, derivesha.DeriveShaOrig{})
->>>>>>> b4a604a4
 	})
 }
 
