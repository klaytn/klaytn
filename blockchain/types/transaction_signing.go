--- conflicted
+++ resolved
@@ -339,18 +339,13 @@
 		return s.eip2930Signer.Hash(tx)
 	}
 
-<<<<<<< HEAD
-	infs := append([]interface{}{s.ChainID()}, tx.data.SerializeForSign()...)
-	return prefixedRlpHash(byte(RemoveTxTypeEthEnvelope(tx.Type())), infs)
-=======
 	infs := tx.data.SerializeForSign()
 	//infs[0] always has chainID
 	txChainId := infs[0].(*big.Int)
 	if infs[0] == nil || txChainId.BitLen() == 0 {
 		infs[0] = s.chainId
 	}
-	return prefixedRlpHash(byte(tx.Type()), infs)
->>>>>>> 623e2d05
+	return prefixedRlpHash(byte(RemoveTxTypeEthEnvelope(tx.Type())), infs)
 }
 
 // HashFeePayer returns the hash with a fee payer's address to be signed by a fee payer.
@@ -444,19 +439,13 @@
 		return s.EIP155Signer.Hash(tx)
 	}
 
-<<<<<<< HEAD
-	infs := append([]interface{}{s.ChainID()}, tx.data.SerializeForSign()...)
-	return prefixedRlpHash(byte(RemoveTxTypeEthEnvelope(tx.Type())), infs)
-=======
 	// infs[0] always has chainID
 	infs := tx.data.SerializeForSign()
 	txChainId := infs[0].(*big.Int)
 	if infs[0] == nil || txChainId.BitLen() == 0 {
 		infs[0] = s.chainId
 	}
-
-	return prefixedRlpHash(byte(tx.Type()), infs)
->>>>>>> 623e2d05
+	return prefixedRlpHash(byte(RemoveTxTypeEthEnvelope(tx.Type())), infs)
 }
 
 // HashFeePayer returns the hash with a fee payer's address to be signed by a fee payer.
