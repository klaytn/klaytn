version: 2.1

aliases:
  - &filter-only-version-tag
    tags:
      only: /^v[0-9]+\.[0-9]+\.[0-9]+.*/
    branches:
      ignore: /.*/
  - &filter-version-not-release
    tags:
      only: /^v[0-9]+\.[0-9]+\.[0-9]+.*/
    branches:
      ignore: 
        - /release\/.*/
        - master

orbs:
  codecov: codecov/codecov@1.0.5

executors:
  test-executor:
    working_directory: /go/src/github.com/klaytn/klaytn
    docker:
      - image: klaytn/build_base:1.0-go1.13.3-solc0.4.24
  rpm-executor:
    working_directory: /go/src/github.com/klaytn/klaytn
    docker:
      - image: klaytn/circleci-rpmbuild:1.13.3-4
  default:
    working_directory: /go/src/github.com/klaytn/klaytn
    docker:
      - image: circleci/golang:latest

commands:
  pre-build:
    description: "before build, set version"
    steps:
      - run: 
          name: "set variables"
          command: |
            export GOPATH=~/go
            echo "export KLAYTN_RELEASE_NUM=$(go run build/rpm/main.go release_num)" >> $BASH_ENV
            if [ -z "$CIRCLE_TAG" ]; then
              echo "this is not RC version"
            else
              echo "this is rc version $CIRCLE_TAG"
              rc_num=$(echo $CIRCLE_TAG | cut -d '-' -f 2)
              sed -i 's/%d.%d.%d/%d.%d.%d~'$rc_num'/' params/version.go
              sed -n '/%d.%d.%d/p' params/version.go
            fi
            echo "export KLAYTN_VERSION=$(go run build/rpm/main.go version)" >> $BASH_ENV
            echo $KLAYTN_VERSION | echo $KLAYTN_RELEASE_NUM
  build-packaging:
    description: "Build for each OS/Network"
    parameters:
      os-network:
        type: string
        default: "tar-linux-amd64-all"
    steps:
      - run:
          name: "build new"
<<<<<<< HEAD
          command: export GOPATH=~/go ; make -j 4 << parameters.os-network >>
=======
          command: export GOPATH=~/go ; make << parameters.os-network >>
>>>>>>> f12d8779
  upload-repo:
    description: "upload packaging tar.gz"
    parameters:
      item:
        type: string
        default: "kcn kpn ken kgen kscn kbn kspn ksen homi"
    steps:
      - run:
          name: "upload S3 repo"
          command: for item in << parameters.item >>; do aws s3 cp packages/${item}-*.tar.gz s3://$FRONTEND_BUCKET/packages/klaytn/$KLAYTN_VERSION/; done   
  rpm-tagging:
    description: "rpm tagging for cypress"
    steps:
      - run:
          name: "rpm tagging"
          command: make rpm-all
      - run: 
          name: "upload S3 repo"
          command: |
            PLATFORM_SUFFIX=$(uname -s | tr '[:upper:]' '[:lower:]')-$(uname -m)
            for item in kcn kpn ken kscn kspn ksen kbn kgen homi; 
            do
              TARGET_RPM=$(find $item-linux-x86_64/rpmbuild/RPMS/x86_64/ | awk -v pat="$item(d)?-v" '$0~pat')
              aws s3 cp $TARGET_RPM s3://$FRONTEND_BUCKET/packages/rhel/7/prod/
              aws s3 cp $TARGET_RPM s3://$FRONTEND_BUCKET/packages/klaytn/$KLAYTN_VERSION/
            done
<<<<<<< HEAD
=======

>>>>>>> f12d8779
  rpm-tagging-baobab:
    description: "rpm tagging for baobab"
    steps:
      - run:
          name: "rpm tagging baobab"
          command: |
              make rpm-baobab-kcn
              make rpm-baobab-kpn
              make rpm-baobab-ken
      - run: 
          name: "upload S3 repo"
          command: |
            for item in kcn kpn ken; 
            do
              PLATFORM_SUFFIX=$(uname -s | tr '[:upper:]' '[:lower:]')-$(uname -m)
              TARGET_RPM=$(find $item-linux-x86_64/rpmbuild/RPMS/x86_64/ | awk -v pat="$item(d)?-baobab-v" '$0~pat')
              aws s3 cp $TARGET_RPM s3://$FRONTEND_BUCKET/packages/rhel/7/prod/
              aws s3 cp $TARGET_RPM s3://$FRONTEND_BUCKET/packages/klaytn/$KLAYTN_VERSION/
            done
  createrepo-update:
    steps:
      - run:
          name: "createrepo update"
          command: |
            yum -y install createrepo
            python -m awscli s3 sync s3://klaytn-packages-repo-dev/packages/rhel/7/prod/ rhel/7/prod/
            createrepo --update rhel/7/prod
            python -m awscli s3 sync --delete rhel/7/prod/repodata/ s3://klaytn-packages-repo-dev/packages/rhel/7/prod/repodata/
  tag-verify:
    steps:
      - run:
          name: "Verify tag and file verison match"
          command: |
            echo "tag version is " $CIRCLE_TAG
            KLAYTN_VERSION=$(go run build/rpm/main.go version)
            echo "version on version.go" $KLAYTN_VERSION
            if [ $KLAYTN_VERSION == ${CIRCLE_TAG%-*} ]; then
              echo "verification pass"
            else
              echo "It's not same version."
              exit 1
            fi
<<<<<<< HEAD
  tagger-verify:
    steps:
      - run:
          name: "Verify tag and file verison match"
          command: |
              TAGGER=$(git for-each-ref --format='%(tagger)' refs/tags/$CIRCLE_TAG)
              if [ $TAGGER == 'circleci-klaytn' ]; then
                echo "Pass! Tagger is circleci-klaytn"
              else
                echo "only circleci-klaytn can tagging major version"
                exit 1
              fi
            
=======
>>>>>>> f12d8779
  make-pr:
    steps:
      - run:
          name: "Push to release branch"
          command: |
              echo "push to release branch: /release/${CIRCLE_TAG%-*}"
              git checkout -b release/${CIRCLE_TAG%-*}
              git push origin release/${CIRCLE_TAG%-*}
      - run:
          name: "Install hub" 
          command: |
              curl -sSLf https://github.com/github/hub/releases/download/v2.12.3/hub-linux-amd64-2.12.3.tgz | \
                tar zxf - --strip-components=1 -C /tmp && \
                sudo mv /tmp/bin/hub /usr/local/bin/hub
              type hub
      - run:
          name: "Create pull request" 
          command: |
              version=$(hub pr list -s open -L 10 -f "%H%n")
              echo $version
              if [[ $version == *"release/${CIRCLE_TAG%-*}"* ]]; then
                echo "PR already exist"
              else
                echo "hub pull-request -m "[Master] release/$CIRCLE_TAG QA Signoff" -b $CIRCLE_PROJECT_USERNAME:master -h $CIRCLE_PROJECT_USERNAME:${CIRCLE_TAG%-*}"
                echo -e "[Master] release/${CIRCLE_TAG%-*} QA Sign-off\n\nThis PR is automatically created by CI to release a new official version of $CIRCLE_PROJECT_REPONAME.\n\nWhen this PR is approved by QA team, a new version will be released." | hub pull-request -b $CIRCLE_PROJECT_USERNAME:master -h $CIRCLE_PROJECT_USERNAME:release/${CIRCLE_TAG%-*} -r $GITHUB_reviewer -l circleci -F-
              fi
  tagging-delete-branch:
    steps:
      - run:
          name: "Generate tag"
          command: |
              export version=$(go run build/rpm/main.go version) >> $BASH_ENV
              echo "git tag $version"
<<<<<<< HEAD
              git config --global user.email "team.devops@groundx.xyz"
              git config --global user.name "circleci-klaytn"
              git tag -a $version -m "$CIRCLE_STAGE"
=======
              git tag $version
>>>>>>> f12d8779
              git push origin $version
      - run:
          name: "Delete release branch"
          command: |
              export version=$(go run build/rpm/main.go version) >> $BASH_ENV
              #delete release branch. it trigger by merge title
              if [[ "release/v" = $(git log --oneline -1 | grep -o "release/v") ]]; then
                echo "Delete branch release/$version"
                git push origin --delete release/$version
              else
                echo "Need to delete branch manually"
              fi  
  nofity_success:
    steps:
      - run:
          name: "notify slack when job success"
          command : |
            curl --data '{"text": ""✅ Job **'$CIRCLE_JOB'** succeeded on **'$CIRCLE_BRANCH''$CIRCLE_TAG'**. Please see '$CIRCLE_BUILD_URL' for details."}' "$SLACK_WEBHOOK_URL"
          when: on_success
  nofity_failure:
    steps:
      - run:
          name: "notify slack when job fail"
          command : |
            curl --data '{"text": ""❌ Job **'$CIRCLE_JOB'** failed on **'$CIRCLE_BRANCH'**. Please see '$CIRCLE_BUILD_URL' for details."}' "$SLACK_WEBHOOK_URL"
          when: on_fail

jobs:
  build-all:
    machine: true
    working_directory: ~/go/src/github.com/klaytn/klaytn
    steps:
      - checkout
      - pre-build
      - run:
          name: "Build"
          command: |
            curl -O https://dl.google.com/go/go1.12.5.linux-amd64.tar.gz
            mkdir $HOME/go1.12.5
            tar -C $HOME/go1.12.5 -xzf go1.12.5.linux-amd64.tar.gz
            export PATH=$HOME/go1.12.5/go/bin:$PATH
            make fmt
            make all

  build-linux:
    machine: true
    working_directory: ~/go/src/github.com/klaytn/klaytn
    steps:
      - checkout
      - install_awscli
      - pre-build
      - build
      - persist_to_workspace:
          root: /home/circleci/go/src/github.com/klaytn/klaytn
          paths: 
            - build

  test-datasync:
    executor: test-executor
    steps:
      - checkout
      - run:
          name: "Run test datasync"
          command: make test-datasync

  test-networks:
    executor: test-executor
    steps:
      - checkout
      - run:
          name: "Run test networks"
          command: make test-networks

  test-tests:
    executor: test-executor
    steps:
      - checkout
      - run:
          name: "Run test tests"
          command: |
            git clone --depth 1 https://$TEST_TOKEN@github.com/klaytn/klaytn-tests.git tests/testdata
            make test-tests
  test-others:
    executor: test-executor
    steps:
      - checkout
      - run:
          name: "Run test others"
          command: make test-others
  
  pass-tests:
    executor: default
    steps:
      - run: 
          name: "tests Success!"
<<<<<<< HEAD
          command: echo "tests pass!"
  tagger-verify:
    executor: default
    steps:
      - checkout
      - tagger-verify        
=======
          command: echo "tests pass!"          
>>>>>>> f12d8779

  coverage:
    executor: test-executor
    resource_class: xlarge
    steps:
      - checkout
      - run:
          shell: /bin/bash
          name: "Run coverage tests"
          command: |
            set -e
            export GOPATH=/go
            git clone --depth 1 https://$TEST_TOKEN@github.com/klaytn/klaytn-tests.git tests/testdata   
            make cover         
            mkdir -p /tmp/coverage_reports
            cp coverage_report.txt /tmp/coverage_reports/
            cp coverage_report.html /tmp/coverage_reports/
<<<<<<< HEAD
=======
            bash <(curl -s https://codecov.io/bash)
>>>>>>> f12d8779
      - nofity_failure
      - nofity_success
      - store_artifacts:
          path: /tmp/coverage_reports
      - codecov/upload:
          file: /tmp/coverage_reports/coverage_*

  linters:
    executor: test-executor
    steps:
      - checkout
      - run:
          name: "Run linters"
          command: |
            make lint-try
            mkdir -p /tmp/linter_reports
            cp linter_report.txt /tmp/linter_reports/
      - nofity_failure
      - nofity_success
      - store_artifacts:
          path: /tmp/linter_reports

  packaging-linux:
    machine: true
    #resource_class: large
    working_directory: ~/go/src/github.com/klaytn/klaytn
    steps:
      - checkout
      - pre-build
<<<<<<< HEAD
      # - build-packaging
      # - upload-repo
=======
      - build-packaging
      - upload-repo
>>>>>>> f12d8779

  packaging-linux-2:
    machine: true
    #resource_class: large
    working_directory: ~/go/src/github.com/klaytn/klaytn
    steps:
      - attach_workspace:
          at: /home/circleci/go/src/github.com/klaytn/klaytn
      - packaging

  packaging-linux-baobab:
    machine: true
    #resource_class: large
    working_directory: ~/go/src/github.com/klaytn/klaytn
    steps:
      - checkout
      - pre-build
<<<<<<< HEAD
      # - build-packaging:
      #     os-network: "tar-baobab-linux-amd64-all"
      # - upload-repo:
      #     item: "kcn kpn ken"
=======
      - build-packaging:
          os-network: "tar-baobab-linux-amd64-all"
      - upload-repo:
          item: "kcn kpn ken"
>>>>>>> f12d8779

  packaging-darwin:
    machine: true
    #resource_class: large
    working_directory: ~/go/src/github.com/klaytn/klaytn
    steps:
      - checkout
      - pre-build
<<<<<<< HEAD
      # - build-packaging:
      #     os-network: "tar-darwin-amd64-all"
      # - upload-repo
=======
      - build-packaging:
          os-network: "tar-darwin-amd64-all"
      - upload-repo
>>>>>>> f12d8779

  packaging-darwin-baobab:
    machine: true
    #resource_class: large
    working_directory: ~/go/src/github.com/klaytn/klaytn
    steps:
      - checkout
      - pre-build
<<<<<<< HEAD
      # - build-packaging:
      #     os-network: "tar-baobab-darwin-amd64-all"
      # - upload-repo:
      #     item: "kcn kpn ken"
=======
      - build-packaging:
          os-network: "tar-baobab-darwin-amd64-all"
      - upload-repo:
          item: "kcn kpn ken"
>>>>>>> f12d8779

  rpm-tagged:
    executor: rpm-executor
    steps:
      - checkout
      - pre-build
<<<<<<< HEAD
      # - rpm-tagging
=======
      - rpm-tagging
>>>>>>> f12d8779

  rpm-tagged-baobab:
    executor: rpm-executor
    steps:
      - checkout
      - pre-build
<<<<<<< HEAD
      # - rpm-tagging-baobab
=======
      - rpm-tagging-baobab
>>>>>>> f12d8779

  deploy-rpm-public:
    executor: rpm-executor
    steps:
      - createrepo-update
<<<<<<< HEAD
      - nofity_failure
      - nofity_success
=======
>>>>>>> f12d8779

  tag-verify:
    executor: test-executor
    steps:
      - checkout
      - tag-verify

  release-PR:
    executor: default
    steps:
      - add_ssh_keys
      - checkout
      - make-pr
<<<<<<< HEAD
      - nofity_failure
      - nofity_success
=======
>>>>>>> f12d8779

  major-tagging:
    executor: default
    steps:
      - add_ssh_keys
      - checkout
      - tagging-delete-branch

workflows:
  version: 2
  build_n_packaging:
    jobs:
      - build-all: 
          filters: *filter-version-not-release
      - test-datasync: 
          filters: *filter-version-not-release
      - test-networks: 
          filters: *filter-version-not-release
      - test-tests: 
          filters: *filter-version-not-release
<<<<<<< HEAD
      - test-others: 
         filters: *filter-version-not-release
      - tagger-verify:
         filters:
            tags:
              only: /^v[0-9]+\.[0-9]+\.[0-9]+/
            branches:
              ignore: /.*/
=======
      # - test-others: 
        #  filters: *filter-version-not-release
>>>>>>> f12d8779

      - pass-tests: 
          requires: 
            - build-all
            - test-datasync
            - test-networks
            - test-tests
<<<<<<< HEAD
            - test-others
            - tag-verify
            - tagger-verify
=======
            #- test-others
            - tag-verify
>>>>>>> f12d8779
          filters: *filter-version-not-release
      
      - tag-verify:
          filters: *filter-only-version-tag

      - deploy-rpm-public: 
          requires:
            - rpm-tagged
            - rpm-tagged-baobab
            - packaging-linux
            - packaging-linux-baobab
            - packaging-darwin
            - packaging-darwin-baobab
          filters:
            tags:
              only: /^v[0-9]+\.[0-9]+\.[0-9]+/
            branches:
              ignore: /.*/

      - release-PR:
          requires:
            - rpm-tagged
            - rpm-tagged-baobab
            - packaging-linux
            - packaging-linux-baobab
            - packaging-darwin
            - packaging-darwin-baobab
          filters: 
            tags:
              only: /^v[0-9]+\.[0-9]+\.[0-9]+-rc.*/
            branches:
              ignore: /.*/

      - rpm-tagged: 
          filters: *filter-only-version-tag
          requires:
            - pass-tests
      - rpm-tagged-baobab:
          filters: *filter-only-version-tag
          requires:
            - pass-tests
      - packaging-linux: 
          filters: *filter-only-version-tag
          requires:
            - pass-tests
      - packaging-linux-baobab: 
          filters: *filter-only-version-tag
          requires:
            - pass-tests
      - packaging-darwin: 
          filters: *filter-only-version-tag
          requires:
            - pass-tests
      - packaging-darwin-baobab: 
          filters: *filter-only-version-tag
          requires:
            - pass-tests

      - major-tagging:
          filters:
            branches:
              only: master  

  nightly-coverage:
    triggers:
      - schedule:
          cron: "0 18 * * *"
          filters:
            branches:
              only: dev
    jobs:
      - coverage

  nightly-linters:
    triggers:
      - schedule:
          cron: "0 19 * * *"
          filters:
            branches:
              only: dev
    jobs:
      - linters<|MERGE_RESOLUTION|>--- conflicted
+++ resolved
@@ -59,11 +59,7 @@
     steps:
       - run:
           name: "build new"
-<<<<<<< HEAD
           command: export GOPATH=~/go ; make -j 4 << parameters.os-network >>
-=======
-          command: export GOPATH=~/go ; make << parameters.os-network >>
->>>>>>> f12d8779
   upload-repo:
     description: "upload packaging tar.gz"
     parameters:
@@ -90,10 +86,6 @@
               aws s3 cp $TARGET_RPM s3://$FRONTEND_BUCKET/packages/rhel/7/prod/
               aws s3 cp $TARGET_RPM s3://$FRONTEND_BUCKET/packages/klaytn/$KLAYTN_VERSION/
             done
-<<<<<<< HEAD
-=======
-
->>>>>>> f12d8779
   rpm-tagging-baobab:
     description: "rpm tagging for baobab"
     steps:
@@ -136,7 +128,6 @@
               echo "It's not same version."
               exit 1
             fi
-<<<<<<< HEAD
   tagger-verify:
     steps:
       - run:
@@ -150,8 +141,6 @@
                 exit 1
               fi
             
-=======
->>>>>>> f12d8779
   make-pr:
     steps:
       - run:
@@ -185,13 +174,9 @@
           command: |
               export version=$(go run build/rpm/main.go version) >> $BASH_ENV
               echo "git tag $version"
-<<<<<<< HEAD
               git config --global user.email "team.devops@groundx.xyz"
               git config --global user.name "circleci-klaytn"
               git tag -a $version -m "$CIRCLE_STAGE"
-=======
-              git tag $version
->>>>>>> f12d8779
               git push origin $version
       - run:
           name: "Delete release branch"
@@ -287,16 +272,12 @@
     steps:
       - run: 
           name: "tests Success!"
-<<<<<<< HEAD
           command: echo "tests pass!"
   tagger-verify:
     executor: default
     steps:
       - checkout
       - tagger-verify        
-=======
-          command: echo "tests pass!"          
->>>>>>> f12d8779
 
   coverage:
     executor: test-executor
@@ -314,10 +295,6 @@
             mkdir -p /tmp/coverage_reports
             cp coverage_report.txt /tmp/coverage_reports/
             cp coverage_report.html /tmp/coverage_reports/
-<<<<<<< HEAD
-=======
-            bash <(curl -s https://codecov.io/bash)
->>>>>>> f12d8779
       - nofity_failure
       - nofity_success
       - store_artifacts:
@@ -347,13 +324,8 @@
     steps:
       - checkout
       - pre-build
-<<<<<<< HEAD
       # - build-packaging
       # - upload-repo
-=======
-      - build-packaging
-      - upload-repo
->>>>>>> f12d8779
 
   packaging-linux-2:
     machine: true
@@ -371,17 +343,10 @@
     steps:
       - checkout
       - pre-build
-<<<<<<< HEAD
       # - build-packaging:
       #     os-network: "tar-baobab-linux-amd64-all"
       # - upload-repo:
       #     item: "kcn kpn ken"
-=======
-      - build-packaging:
-          os-network: "tar-baobab-linux-amd64-all"
-      - upload-repo:
-          item: "kcn kpn ken"
->>>>>>> f12d8779
 
   packaging-darwin:
     machine: true
@@ -390,15 +355,9 @@
     steps:
       - checkout
       - pre-build
-<<<<<<< HEAD
       # - build-packaging:
       #     os-network: "tar-darwin-amd64-all"
       # - upload-repo
-=======
-      - build-packaging:
-          os-network: "tar-darwin-amd64-all"
-      - upload-repo
->>>>>>> f12d8779
 
   packaging-darwin-baobab:
     machine: true
@@ -407,49 +366,29 @@
     steps:
       - checkout
       - pre-build
-<<<<<<< HEAD
       # - build-packaging:
       #     os-network: "tar-baobab-darwin-amd64-all"
       # - upload-repo:
       #     item: "kcn kpn ken"
-=======
-      - build-packaging:
-          os-network: "tar-baobab-darwin-amd64-all"
-      - upload-repo:
-          item: "kcn kpn ken"
->>>>>>> f12d8779
 
   rpm-tagged:
     executor: rpm-executor
     steps:
       - checkout
       - pre-build
-<<<<<<< HEAD
       # - rpm-tagging
-=======
-      - rpm-tagging
->>>>>>> f12d8779
-
   rpm-tagged-baobab:
     executor: rpm-executor
     steps:
       - checkout
       - pre-build
-<<<<<<< HEAD
       # - rpm-tagging-baobab
-=======
-      - rpm-tagging-baobab
->>>>>>> f12d8779
-
   deploy-rpm-public:
     executor: rpm-executor
     steps:
       - createrepo-update
-<<<<<<< HEAD
       - nofity_failure
       - nofity_success
-=======
->>>>>>> f12d8779
 
   tag-verify:
     executor: test-executor
@@ -463,11 +402,8 @@
       - add_ssh_keys
       - checkout
       - make-pr
-<<<<<<< HEAD
       - nofity_failure
       - nofity_success
-=======
->>>>>>> f12d8779
 
   major-tagging:
     executor: default
@@ -488,7 +424,6 @@
           filters: *filter-version-not-release
       - test-tests: 
           filters: *filter-version-not-release
-<<<<<<< HEAD
       - test-others: 
          filters: *filter-version-not-release
       - tagger-verify:
@@ -497,10 +432,6 @@
               only: /^v[0-9]+\.[0-9]+\.[0-9]+/
             branches:
               ignore: /.*/
-=======
-      # - test-others: 
-        #  filters: *filter-version-not-release
->>>>>>> f12d8779
 
       - pass-tests: 
           requires: 
@@ -508,14 +439,9 @@
             - test-datasync
             - test-networks
             - test-tests
-<<<<<<< HEAD
             - test-others
             - tag-verify
             - tagger-verify
-=======
-            #- test-others
-            - tag-verify
->>>>>>> f12d8779
           filters: *filter-version-not-release
       
       - tag-verify:
