// Modifications Copyright 2018 The klaytn Authors
// Copyright 2017 The go-ethereum Authors
// This file is part of the go-ethereum library.
//
// The go-ethereum library is free software: you can redistribute it and/or modify
// it under the terms of the GNU Lesser General Public License as published by
// the Free Software Foundation, either version 3 of the License, or
// (at your option) any later version.
//
// The go-ethereum library is distributed in the hope that it will be useful,
// but WITHOUT ANY WARRANTY; without even the implied warranty of
// MERCHANTABILITY or FITNESS FOR A PARTICULAR PURPOSE. See the
// GNU Lesser General Public License for more details.
//
// You should have received a copy of the GNU Lesser General Public License
// along with the go-ethereum library. If not, see <http://www.gnu.org/licenses/>.
//
// This file is derived from quorum/consensus/istanbul/backend/engine.go (2018/06/04).
// Modified and improved for the klaytn development.

package backend

import (
	"bytes"
	"encoding/hex"
	"encoding/json"
	"errors"
	"math/big"
	"time"

	lru "github.com/hashicorp/golang-lru"
	"github.com/klaytn/klaytn/blockchain/state"
	"github.com/klaytn/klaytn/blockchain/types"
	"github.com/klaytn/klaytn/common"
	"github.com/klaytn/klaytn/common/hexutil"
	"github.com/klaytn/klaytn/consensus"
	"github.com/klaytn/klaytn/consensus/istanbul"
	istanbulCore "github.com/klaytn/klaytn/consensus/istanbul/core"
	"github.com/klaytn/klaytn/consensus/istanbul/validator"
	"github.com/klaytn/klaytn/consensus/misc"
	"github.com/klaytn/klaytn/crypto/sha3"
	"github.com/klaytn/klaytn/networks/rpc"
	"github.com/klaytn/klaytn/reward"
	"github.com/klaytn/klaytn/rlp"
)

const (
	// checkpointInterval = 1024 // Number of blocks after which to save the vote snapshot to the database
	// inmemorySnapshots  = 128  // Number of recent vote snapshots to keep in memory
	// inmemoryPeers      = 40
	// inmemoryMessages   = 1024

	checkpointInterval = 1024 // Number of blocks after which to save the vote snapshot to the database
	inmemorySnapshots  = 496  // Number of recent vote snapshots to keep in memory
	inmemoryPeers      = 200
	inmemoryMessages   = 4096

	allowedFutureBlockTime = 1 * time.Second // Max time from current time allowed for blocks, before they're considered future blocks
)

var (
	// errInvalidProposal is returned when a prposal is malformed.
	errInvalidProposal = errors.New("invalid proposal")
	// errInvalidSignature is returned when given signature is not signed by given
	// address.
	errInvalidSignature = errors.New("invalid signature")
	// errUnknownBlock is returned when the list of validators is requested for a block
	// that is not part of the local blockchain.
	errUnknownBlock = errors.New("unknown block")
	// errUnauthorized is returned if a header is signed by a non authorized entity.
	errUnauthorized = errors.New("unauthorized")
	// errInvalidBlockScore is returned if the BlockScore of a block is not 1
	errInvalidBlockScore = errors.New("invalid blockscore")
	// errInvalidExtraDataFormat is returned when the extra data format is incorrect
	errInvalidExtraDataFormat = errors.New("invalid extra data format")
	// errInvalidTimestamp is returned if the timestamp of a block is lower than the previous block's timestamp + the minimum block period.
	errInvalidTimestamp = errors.New("invalid timestamp")
	// errInvalidVotingChain is returned if an authorization list is attempted to
	// be modified via out-of-range or non-contiguous headers.
	errInvalidVotingChain = errors.New("invalid voting chain")
	// errInvalidVote is returned if a nonce value is something else that the two
	// allowed constants of 0x00..0 or 0xff..f.
	errInvalidVote = errors.New("vote nonce not 0x00..0 or 0xff..f")
	// errInvalidCommittedSeals is returned if the committed seal is not signed by any of parent validators.
	errInvalidCommittedSeals = errors.New("invalid committed seals")
	// errEmptyCommittedSeals is returned if the field of committed seals is zero.
	errEmptyCommittedSeals = errors.New("zero committed seals")
	// errMismatchTxhashes is returned if the TxHash in header is mismatch.
	errMismatchTxhashes = errors.New("mismatch transactions hashes")
)

var (
	defaultBlockScore = big.NewInt(1)
	now               = time.Now

	nonceAuthVote = hexutil.MustDecode("0xffffffffffffffff") // Magic nonce number to vote on adding a new validator
	nonceDropVote = hexutil.MustDecode("0x0000000000000000") // Magic nonce number to vote on removing a validator.

	inmemoryBlocks             = 2048 // Number of blocks to precompute validators' addresses
	inmemoryValidatorsPerBlock = 30   // Approximate number of validators' addresses from ecrecover
	signatureAddresses, _      = lru.NewARC(inmemoryBlocks * inmemoryValidatorsPerBlock)
)

// cacheSignatureAddresses extracts the address from the given data and signature and cache them for later usage.
func cacheSignatureAddresses(data []byte, sig []byte) (common.Address, error) {
	sigStr := hex.EncodeToString(sig)
	if addr, ok := signatureAddresses.Get(sigStr); ok {
		return addr.(common.Address), nil
	}
	addr, err := istanbul.GetSignatureAddress(data, sig)
	if err != nil {
		return common.Address{}, err
	}
	signatureAddresses.Add(sigStr, addr)
	return addr, err
}

// Author retrieves the Klaytn address of the account that minted the given block.
func (sb *backend) Author(header *types.Header) (common.Address, error) {
	return ecrecover(header)
}

// CanVerifyHeadersConcurrently returns true if concurrent header verification possible, otherwise returns false.
func (sb *backend) CanVerifyHeadersConcurrently() bool {
	return false
}

// PreprocessHeaderVerification prepares header verification for heavy computation before synchronous header verification such as ecrecover.
func (sb *backend) PreprocessHeaderVerification(headers []*types.Header) (chan<- struct{}, <-chan error) {
	abort := make(chan struct{})
	results := make(chan error, inmemoryBlocks)
	go func() {
		for _, header := range headers {
			err := sb.computeSignatureAddrs(header)

			select {
			case <-abort:
				return
			case results <- err:
			}
		}
	}()
	return abort, results
}

// computeSignatureAddrs computes the addresses of signer and validators and caches them.
func (sb *backend) computeSignatureAddrs(header *types.Header) error {
	_, err := ecrecover(header)
	if err != nil {
		return err
	}

	// Retrieve the signature from the header extra-data
	istanbulExtra, err := types.ExtractIstanbulExtra(header)
	if err != nil {
		return err
	}

	proposalSeal := istanbulCore.PrepareCommittedSeal(header.Hash())
	for _, seal := range istanbulExtra.CommittedSeal {
		_, err := cacheSignatureAddresses(proposalSeal, seal)
		if err != nil {
			return errInvalidSignature
		}
	}
	return nil
}

// VerifyHeader checks whether a header conforms to the consensus rules of a
// given engine. Verifying the seal may be done optionally here, or explicitly
// via the VerifySeal method.
func (sb *backend) VerifyHeader(chain consensus.ChainReader, header *types.Header, seal bool) error {
	var parent []*types.Header
	if header.Number.Sign() == 0 {
		// If current block is genesis, the parent is also genesis
		parent = append(parent, chain.GetHeaderByNumber(0))
	} else {
		parent = append(parent, chain.GetHeader(header.ParentHash, header.Number.Uint64()-1))
	}
	return sb.verifyHeader(chain, header, parent)
}

// verifyHeader checks whether a header conforms to the consensus rules.The
// caller may optionally pass in a batch of parents (ascending order) to avoid
// looking those up from the database. This is useful for concurrently verifying
// a batch of new headers.
func (sb *backend) verifyHeader(chain consensus.ChainReader, header *types.Header, parents []*types.Header) error {
	if header.Number == nil {
		return errUnknownBlock
	}

	// Header verify before/after magma fork
	if chain.Config().IsMagmaForkEnabled(header.Number) {
		// the kip71Config used when creating the block number is a previous block config.
		blockNum := header.Number.Uint64()
		pset, err := sb.governance.EffectiveParams(blockNum)
		if err != nil {
			return err
		}

		kip71 := pset.ToKIP71Config()
		if err := misc.VerifyMagmaHeader(parents[len(parents)-1], header, kip71); err != nil {
			return err
		}
	} else if header.BaseFee != nil {
		return consensus.ErrInvalidBaseFee
	}

	// Don't waste time checking blocks from the future
	if header.Time.Cmp(big.NewInt(now().Add(allowedFutureBlockTime).Unix())) > 0 {
		return consensus.ErrFutureBlock
	}

	// Ensure that the extra data format is satisfied
	if _, err := types.ExtractIstanbulExtra(header); err != nil {
		return errInvalidExtraDataFormat
	}
	// Ensure that the block's blockscore is meaningful (may not be correct at this point)
	if header.BlockScore == nil || header.BlockScore.Cmp(defaultBlockScore) != 0 {
		return errInvalidBlockScore
	}

	return sb.verifyCascadingFields(chain, header, parents)
}

// verifyCascadingFields verifies all the header fields that are not standalone,
// rather depend on a batch of previous headers. The caller may optionally pass
// in a batch of parents (ascending order) to avoid looking those up from the
// database. This is useful for concurrently verifying a batch of new headers.
func (sb *backend) verifyCascadingFields(chain consensus.ChainReader, header *types.Header, parents []*types.Header) error {
	// The genesis block is the always valid dead-end
	number := header.Number.Uint64()
	if number == 0 {
		return nil
	}
	// Ensure that the block's timestamp isn't too close to it's parent
	var parent *types.Header
	if len(parents) > 0 {
		parent = parents[len(parents)-1]
	} else {
		parent = chain.GetHeader(header.ParentHash, number-1)
	}
	if parent == nil || parent.Number.Uint64() != number-1 || parent.Hash() != header.ParentHash {
		return consensus.ErrUnknownAncestor
	}
	if parent.Time.Uint64()+sb.config.BlockPeriod > header.Time.Uint64() {
		return errInvalidTimestamp
	}
	if err := sb.verifySigner(chain, header, parents); err != nil {
		return err
	}

	// At every epoch governance data will come in block header. Verify it.
	pset, err := sb.governance.EffectiveParams(number)
	if err != nil {
		return err
	}
	pendingBlockNum := new(big.Int).Add(chain.CurrentHeader().Number, common.Big1)
	if number%pset.Epoch() == 0 && len(header.Governance) > 0 && pendingBlockNum.Cmp(header.Number) == 0 {
		if err := sb.governance.VerifyGovernance(header.Governance); err != nil {
			return err
		}
	}
	return sb.verifyCommittedSeals(chain, header, parents)
}

// VerifyHeaders is similar to VerifyHeader, but verifies a batch of headers
// concurrently. The method returns a quit channel to abort the operations and
// a results channel to retrieve the async verifications (the order is that of
// the input slice).
func (sb *backend) VerifyHeaders(chain consensus.ChainReader, headers []*types.Header, seals []bool) (chan<- struct{}, <-chan error) {
	abort := make(chan struct{})
	results := make(chan error, len(headers))
	go func() {
		for i, header := range headers {
			err := sb.verifyHeader(chain, header, headers[:i])

			select {
			case <-abort:
				return
			case results <- err:
			}
		}
	}()
	return abort, results
}

// verifySigner checks whether the signer is in parent's validator set
func (sb *backend) verifySigner(chain consensus.ChainReader, header *types.Header, parents []*types.Header) error {
	// Verifying the genesis block is not supported
	number := header.Number.Uint64()
	if number == 0 {
		return errUnknownBlock
	}

	// Retrieve the snapshot needed to verify this header and cache it
	snap, err := sb.snapshot(chain, number-1, header.ParentHash, parents, true)
	if err != nil {
		return err
	}

	// resolve the authorization key and check against signers
	signer, err := ecrecover(header)
	if err != nil {
		return err
	}

	// Signer should be in the validator set of previous block's extraData.
	if _, v := snap.ValSet.GetByAddress(signer); v == nil {
		return errUnauthorized
	}
	return nil
}

// verifyCommittedSeals checks whether every committed seal is signed by one of the parent's validators
func (sb *backend) verifyCommittedSeals(chain consensus.ChainReader, header *types.Header, parents []*types.Header) error {
	number := header.Number.Uint64()
	// We don't need to verify committed seals in the genesis block
	if number == 0 {
		return nil
	}

	// Retrieve the snapshot needed to verify this header and cache it
	snap, err := sb.snapshot(chain, number-1, header.ParentHash, parents, true)
	if err != nil {
		return err
	}

	extra, err := types.ExtractIstanbulExtra(header)
	if err != nil {
		return err
	}
	// The length of Committed seals should be larger than 0
	if len(extra.CommittedSeal) == 0 {
		return errEmptyCommittedSeals
	}

	validators := snap.ValSet.Copy()
	// Check whether the committed seals are generated by parent's validators
	validSeal := 0
	proposalSeal := istanbulCore.PrepareCommittedSeal(header.Hash())
	// 1. Get committed seals from current header
	for _, seal := range extra.CommittedSeal {
		// 2. Get the original address by seal and parent block hash
		addr, err := cacheSignatureAddresses(proposalSeal, seal)
		if err != nil {
			return errInvalidSignature
		}
		// Every validator can have only one seal. If more than one seals are signed by a
		// validator, the validator cannot be found and errInvalidCommittedSeals is returned.
		if validators.RemoveValidator(addr) {
			validSeal += 1
		} else {
			return errInvalidCommittedSeals
		}
	}

	// The length of validSeal should be larger than number of faulty node + 1
	if validSeal <= 2*snap.ValSet.F() {
		return errInvalidCommittedSeals
	}

	return nil
}

// VerifySeal checks whether the crypto seal on a header is valid according to
// the consensus rules of the given engine.
func (sb *backend) VerifySeal(chain consensus.ChainReader, header *types.Header) error {
	// get parent header and ensure the signer is in parent's validator set
	number := header.Number.Uint64()
	if number == 0 {
		return errUnknownBlock
	}

	// ensure that the blockscore equals to defaultBlockScore
	if header.BlockScore.Cmp(defaultBlockScore) != 0 {
		return errInvalidBlockScore
	}
	return sb.verifySigner(chain, header, nil)
}

// Prepare initializes the consensus fields of a block header according to the
// rules of a particular engine. The changes are executed inline.
func (sb *backend) Prepare(chain consensus.ChainReader, header *types.Header) error {
	// unused fields, force to set to empty
	header.Rewardbase = sb.rewardbase

	// copy the parent extra data as the header extra data
	number := header.Number.Uint64()
	parent := chain.GetHeader(header.ParentHash, number-1)
	if parent == nil {
		return consensus.ErrUnknownAncestor
	}
	// use the same blockscore for all blocks
	header.BlockScore = defaultBlockScore

	// Assemble the voting snapshot
	snap, err := sb.snapshot(chain, number-1, header.ParentHash, nil, true)
	if err != nil {
		return err
	}

	// If it reaches the Epoch, governance config will be added to block header
	pset, err := sb.governance.EffectiveParams(number)
	if err != nil {
		return err
	}
	if number%pset.Epoch() == 0 {
		if g := sb.governance.GetGovernanceChange(); g != nil {
			if data, err := json.Marshal(g); err != nil {
				logger.Error("Failed to encode governance changes!! Possible configuration mismatch!! ")
			} else {
				if header.Governance, err = rlp.EncodeToBytes(data); err != nil {
					logger.Error("Failed to encode governance data for the header", "num", number)
				} else {
					logger.Info("Put governanceData", "num", number, "data", hex.EncodeToString(header.Governance))
				}
			}
		}
	}

	// if there is a vote to attach, attach it to the header
	header.Vote = sb.governance.GetEncodedVote(sb.address, number)
	if len(header.Vote) > 0 {
		logger.Info("Put voteData", "num", number, "data", hex.EncodeToString(header.Vote))
	}

	// add validators (council list) in snapshot to extraData's validators section
	extra, err := prepareExtra(header, snap.validators())
	if err != nil {
		return err
	}
	header.Extra = extra

	// set header's timestamp
	header.Time = new(big.Int).Add(parent.Time, new(big.Int).SetUint64(sb.config.BlockPeriod))
	header.TimeFoS = parent.TimeFoS
	if header.Time.Int64() < time.Now().Unix() {
		t := time.Now()
		header.Time = big.NewInt(t.Unix())
		header.TimeFoS = uint8((t.UnixNano() / 1000 / 1000 / 10) % 100)
	}
	return nil
}

// Finalize runs any post-transaction state modifications (e.g. block rewards)
// and assembles the final block.
//
// Note, the block header and state database might be updated to reflect any
// consensus rules that happen at finalization (e.g. block rewards).
func (sb *backend) Finalize(chain consensus.ChainReader, header *types.Header, state *state.StateDB, txs []*types.Transaction,
	receipts []*types.Receipt,
) (*types.Block, error) {
	// We can assure that if the magma hard forked block should have the field of base fee
	if chain.Config().IsMagmaForkEnabled(header.Number) {
		if header.BaseFee == nil {
			logger.Error("Magma hard forked block should have baseFee", "blockNum", header.Number.Uint64())
			return nil, errors.New("Invalid Magma block without baseFee")
		}
	} else if header.BaseFee != nil {
		logger.Error("A block before Magma hardfork shouldn't have baseFee", "blockNum", header.Number.Uint64())
		return nil, consensus.ErrInvalidBaseFee
	}

	var rewardSpec *reward.RewardSpec

	rules := chain.Config().Rules(header.Number)
	pset, err := sb.governance.EffectiveParams(header.Number.Uint64())
	if err != nil {
		return nil, err
	}

	// If sb.chain is nil, it means backend is not initialized yet.
	if sb.chain != nil && !reward.IsRewardSimple(pset) {
		// TODO-Klaytn Let's redesign below logic and remove dependency between block reward and istanbul consensus.

		lastHeader := chain.CurrentHeader()
		valSet := sb.getValidators(lastHeader.Number.Uint64(), lastHeader.Hash())

		// Determine and update Rewardbase when mining. When mining, state root is not yet determined and will be determined at the end of this Finalize below.
		if common.EmptyHash(header.Root) {
			var logMsg string
			_, nodeValidator := valSet.GetByAddress(sb.address)
			if nodeValidator == nil || (nodeValidator.RewardAddress() == common.Address{}) {
				logMsg = "No reward address for nodeValidator. Use node's rewardbase."
			} else {
				// use reward address of current node.
				// only a block made by proposer will be accepted. However, due to round change any node can be the proposer of a block.
				// so need to write reward address of current node to receive reward when it becomes proposer.
				// if current node does not become proposer, the block will be abandoned
				header.Rewardbase = nodeValidator.RewardAddress()
				logMsg = "Use reward address for nodeValidator."
			}
			logger.Trace(logMsg, "header.Number", header.Number.Uint64(), "node address", sb.address, "rewardbase", header.Rewardbase)
		}

		rewardSpec, err = reward.CalcDeferredReward(header, rules, pset)
	} else {
		rewardSpec, err = reward.CalcDeferredRewardSimple(header, rules, pset)
	}

	if err != nil {
		return nil, err
	}

	reward.DistributeBlockReward(state, rewardSpec.Rewards)

<<<<<<< HEAD
	header.Root = state.IntermediateRoot(true).ToHash()
=======
	// Only on the KIP-103 hardfork block, the following logic should be executed
	if chain.Config().IsKIP103ForkBlock(header.Number) {
		// RebalanceTreasury can modify the global state (state),
		// so the existing state db should be used to apply the rebalancing result.
		c := &Kip103ContractCaller{state, chain, header}
		result, err := RebalanceTreasury(state, chain, header, c)
		if err != nil {
			logger.Error("failed to execute treasury rebalancing (KIP-103). State not changed", "err", err)
		} else {
			memo, err := json.Marshal(result)
			if err != nil {
				logger.Warn("failed to marshal KIP-103 result", "err", err, "result", result)
			}
			logger.Info("successfully executed treasury rebalancing (KIP-103)", "memo", string(memo))
		}
	}
	header.Root = state.IntermediateRoot(true)
>>>>>>> 357b136d

	// Assemble and return the final block for sealing
	return types.NewBlock(header, txs, receipts), nil
}

// Seal generates a new block for the given input block with the local miner's
// seal place on top.
func (sb *backend) Seal(chain consensus.ChainReader, block *types.Block, stop <-chan struct{}) (*types.Block, error) {
	// update the block header timestamp and signature and propose the block to core engine
	header := block.Header()
	number := header.Number.Uint64()

	// Bail out if we're unauthorized to sign a block
	snap, err := sb.snapshot(chain, number-1, header.ParentHash, nil, true)
	if err != nil {
		return nil, err
	}
	if _, v := snap.ValSet.GetByAddress(sb.address); v == nil {
		return nil, errUnauthorized
	}

	parent := chain.GetHeader(header.ParentHash, number-1)
	if parent == nil {
		return nil, consensus.ErrUnknownAncestor
	}
	block, err = sb.updateBlock(parent, block)
	if err != nil {
		return nil, err
	}

	// wait for the timestamp of header, use this to adjust the block period
	delay := time.Unix(block.Header().Time.Int64(), 0).Sub(now())
	select {
	case <-time.After(delay):
	case <-stop:
		return nil, nil
	}

	// get the proposed block hash and clear it if the seal() is completed.
	sb.sealMu.Lock()
	sb.proposedBlockHash = block.Hash()
	clear := func() {
		sb.proposedBlockHash = common.Hash{}
		sb.sealMu.Unlock()
	}
	defer clear()

	// post block into Istanbul engine
	go sb.EventMux().Post(istanbul.RequestEvent{
		Proposal: block,
	})

	for {
		select {
		case result := <-sb.commitCh:
			if result == nil {
				return nil, nil
			}
			// if the block hash and the hash from channel are the same,
			// return the result. Otherwise, keep waiting the next hash.
			block = types.SetRoundToBlock(block, result.Round)
			if block.Hash() == result.Block.Hash() {
				return result.Block, nil
			}
		case <-stop:
			return nil, nil
		}
	}
}

// update timestamp and signature of the block based on its number of transactions
func (sb *backend) updateBlock(parent *types.Header, block *types.Block) (*types.Block, error) {
	header := block.Header()
	// sign the hash
	seal, err := sb.Sign(sigHash(header).Bytes())
	if err != nil {
		return nil, err
	}

	err = writeSeal(header, seal)
	if err != nil {
		return nil, err
	}

	return block.WithSeal(header), nil
}

func (sb *backend) CalcBlockScore(chain consensus.ChainReader, time uint64, parent *types.Header) *big.Int {
	return big.NewInt(0)
}

// APIs returns the RPC APIs this consensus engine provides.
func (sb *backend) APIs(chain consensus.ChainReader) []rpc.API {
	return []rpc.API{
		{
			Namespace: "istanbul",
			Version:   "1.0",
			Service:   &API{chain: chain, istanbul: sb},
			Public:    true,
		}, {
			Namespace: "klay",
			Version:   "1.0",
			Service:   &APIExtension{chain: chain, istanbul: sb},
			Public:    true,
		},
	}
}

// SetChain sets chain of the Istanbul backend
func (sb *backend) SetChain(chain consensus.ChainReader) {
	sb.chain = chain
}

// Start implements consensus.Istanbul.Start
func (sb *backend) Start(chain consensus.ChainReader, currentBlock func() *types.Block, hasBadBlock func(hash common.Hash) bool) error {
	sb.coreMu.Lock()
	defer sb.coreMu.Unlock()
	if sb.coreStarted {
		return istanbul.ErrStartedEngine
	}

	// clear previous data
	sb.proposedBlockHash = common.Hash{}
	if sb.commitCh != nil {
		close(sb.commitCh)
	}
	sb.commitCh = make(chan *types.Result, 1)

	sb.SetChain(chain)
	sb.currentBlock = currentBlock
	sb.hasBadBlock = hasBadBlock

	if err := sb.core.Start(); err != nil {
		return err
	}

	sb.coreStarted = true
	return nil
}

// Stop implements consensus.Istanbul.Stop
func (sb *backend) Stop() error {
	sb.coreMu.Lock()
	defer sb.coreMu.Unlock()
	if !sb.coreStarted {
		return istanbul.ErrStoppedEngine
	}
	if err := sb.core.Stop(); err != nil {
		return err
	}
	sb.coreStarted = false
	return nil
}

// initSnapshot initializes and stores a new Snapshot.
func (sb *backend) initSnapshot(chain consensus.ChainReader) (*Snapshot, error) {
	genesis := chain.GetHeaderByNumber(0)
	if err := sb.VerifyHeader(chain, genesis, false); err != nil {
		return nil, err
	}
	istanbulExtra, err := types.ExtractIstanbulExtra(genesis)
	if err != nil {
		return nil, err
	}

	pset, err := sb.governance.EffectiveParams(0)
	if err != nil {
		return nil, err
	}
	valSet := validator.NewValidatorSet(istanbulExtra.Validators, nil,
		istanbul.ProposerPolicy(pset.Policy()),
		pset.CommitteeSize(), chain)
	snap := newSnapshot(sb.governance, 0, genesis.Hash(), valSet, chain.Config())

	if err := snap.store(sb.db); err != nil {
		return nil, err
	}
	logger.Trace("Stored genesis voting snapshot to disk")
	return snap, nil
}

// getPrevHeaderAndUpdateParents returns previous header to find stored Snapshot object and drops the last element of the parents parameter.
func getPrevHeaderAndUpdateParents(chain consensus.ChainReader, number uint64, hash common.Hash, parents *[]*types.Header) *types.Header {
	var header *types.Header
	if len(*parents) > 0 {
		// If we have explicit parents, pick from there (enforced)
		header = (*parents)[len(*parents)-1]
		if header.Hash() != hash || header.Number.Uint64() != number {
			return nil
		}
		*parents = (*parents)[:len(*parents)-1]
	} else {
		// No explicit parents (or no more left), reach out to the database
		header = chain.GetHeader(hash, number)
		if header == nil {
			return nil
		}
	}
	return header
}

// CreateSnapshot does not return a snapshot but creates a new snapshot at a given point in time.
func (sb *backend) CreateSnapshot(chain consensus.ChainReader, number uint64, hash common.Hash, parents []*types.Header) error {
	if _, err := sb.snapshot(chain, number, hash, parents, true); err != nil {
		return err
	}
	if err := sb.governance.UpdateParams(number); err != nil {
		return err
	}
	return nil
}

// GetConsensusInfo returns consensus information regarding the given block number.
func (sb *backend) GetConsensusInfo(block *types.Block) (consensus.ConsensusInfo, error) {
	blockNumber := block.NumberU64()
	if blockNumber == 0 {
		return consensus.ConsensusInfo{}, nil
	}

	round := block.Header().Round()
	view := &istanbul.View{
		Sequence: new(big.Int).Set(block.Number()),
		Round:    new(big.Int).SetInt64(int64(round)),
	}

	// get the proposer of this block.
	proposer, err := ecrecover(block.Header())
	if err != nil {
		return consensus.ConsensusInfo{}, err
	}

	// get the snapshot of the previous block.
	parentHash := block.ParentHash()
	snap, err := sb.snapshot(sb.chain, blockNumber-1, parentHash, nil, false)
	if err != nil {
		logger.Error("Failed to get snapshot.", "hash", snap.Hash, "err", err)
		return consensus.ConsensusInfo{}, errInternalError
	}

	// get origin proposer at 0 round.
	originProposer := common.Address{}
	lastProposer := sb.GetProposer(blockNumber - 1)

	newValSet := snap.ValSet.Copy()
	newValSet.CalcProposer(lastProposer, 0)
	originProposer = newValSet.GetProposer().Address()

	// get the committee list of this block at the view (blockNumber, round)
	committee := snap.ValSet.SubListWithProposer(parentHash, proposer, view)
	committeeAddrs := make([]common.Address, len(committee))
	for i, v := range committee {
		committeeAddrs[i] = v.Address()
	}

	// verify the committee list of the block using istanbul
	//proposalSeal := istanbulCore.PrepareCommittedSeal(block.Hash())
	//extra, err := types.ExtractIstanbulExtra(block.Header())
	//istanbulAddrs := make([]common.Address, len(committeeAddrs))
	//for i, seal := range extra.CommittedSeal {
	//	addr, err := istanbul.GetSignatureAddress(proposalSeal, seal)
	//	istanbulAddrs[i] = addr
	//	if err != nil {
	//		return proposer, []common.Address{}, err
	//	}
	//
	//	var found bool = false
	//	for _, v := range committeeAddrs {
	//		if addr == v {
	//			found = true
	//			break
	//		}
	//	}
	//	if found == false {
	//		logger.Trace("validator is different!", "snap", committeeAddrs, "istanbul", istanbulAddrs)
	//		return proposer, committeeAddrs, errors.New("validator set is different from Istanbul engine!!")
	//	}
	//}

	cInfo := consensus.ConsensusInfo{
		Proposer:       proposer,
		OriginProposer: originProposer,
		Committee:      committeeAddrs,
		Round:          round,
	}

	return cInfo, nil
}

// snapshot retrieves the authorization snapshot at a given point in time.
func (sb *backend) snapshot(chain consensus.ChainReader, number uint64, hash common.Hash, parents []*types.Header, writable bool) (*Snapshot, error) {
	// Search for a snapshot in memory or on disk for checkpoints
	var (
		headers []*types.Header
		snap    *Snapshot
	)

	for snap == nil {
		// If an in-memory snapshot was found, use that
		if s, ok := sb.recents.Get(hash); ok {
			snap = s.(*Snapshot)
			break
		}
		// If an on-disk checkpoint snapshot can be found, use that
		if number%checkpointInterval == 0 {
			if s, err := loadSnapshot(sb.db, hash); err == nil {
				logger.Trace("Loaded voting snapshot form disk", "number", number, "hash", hash)
				snap = s
				break
			}
		}
		// If we're at block zero, make a snapshot
		if number == 0 {
			var err error
			if snap, err = sb.initSnapshot(chain); err != nil {
				return nil, err
			}
			break
		}
		// No snapshot for this header, gather the header and move backward
		if header := getPrevHeaderAndUpdateParents(chain, number, hash, &parents); header == nil {
			return nil, consensus.ErrUnknownAncestor
		} else {
			headers = append(headers, header)
			number, hash = number-1, header.ParentHash
		}
	}
	// Previous snapshot found, apply any pending headers on top of it
	for i := 0; i < len(headers)/2; i++ {
		headers[i], headers[len(headers)-1-i] = headers[len(headers)-1-i], headers[i]
	}
	pset, err := sb.governance.EffectiveParams(number)
	if err != nil {
		return nil, err
	}
	snap, err = snap.apply(headers, sb.governance, sb.address, pset.Policy(), chain, writable)
	if err != nil {
		return nil, err
	}

	// If we've generated a new checkpoint snapshot, save to disk
	if writable && snap.Number%checkpointInterval == 0 && len(headers) > 0 {
		if sb.governance.CanWriteGovernanceState(snap.Number) {
			sb.governance.WriteGovernanceState(snap.Number, true)
		}
		if err = snap.store(sb.db); err != nil {
			return nil, err
		}
		logger.Trace("Stored voting snapshot to disk", "number", snap.Number, "hash", snap.Hash)
	}

	sb.recents.Add(snap.Hash, snap)
	return snap, err
}

// FIXME: Need to update this for Istanbul
// sigHash returns the hash which is used as input for the Istanbul
// signing. It is the hash of the entire header apart from the 65 byte signature
// contained at the end of the extra data.
//
// Note, the method requires the extra data to be at least 65 bytes, otherwise it
// panics. This is done to avoid accidentally using both forms (signature present
// or not), which could be abused to produce different hashes for the same header.
func sigHash(header *types.Header) (hash common.Hash) {
	hasher := sha3.NewKeccak256()

	// Clean seal is required for calculating proposer seal.
	rlp.Encode(hasher, types.IstanbulFilteredHeader(header, false))
	hasher.Sum(hash[:0])
	return hash
}

// ecrecover extracts the Klaytn account address from a signed header.
func ecrecover(header *types.Header) (common.Address, error) {
	// Retrieve the signature from the header extra-data
	istanbulExtra, err := types.ExtractIstanbulExtra(header)
	if err != nil {
		return common.Address{}, err
	}
	addr, err := cacheSignatureAddresses(sigHash(header).Bytes(), istanbulExtra.Seal)
	if err != nil {
		return addr, err
	}

	return addr, nil
}

// prepareExtra returns a extra-data of the given header and validators
func prepareExtra(header *types.Header, vals []common.Address) ([]byte, error) {
	var buf bytes.Buffer

	// compensate the lack bytes if header.Extra is not enough IstanbulExtraVanity bytes.
	if len(header.Extra) < types.IstanbulExtraVanity {
		header.Extra = append(header.Extra, bytes.Repeat([]byte{0x00}, types.IstanbulExtraVanity-len(header.Extra))...)
	}
	buf.Write(header.Extra[:types.IstanbulExtraVanity])

	ist := &types.IstanbulExtra{
		Validators:    vals,
		Seal:          []byte{},
		CommittedSeal: [][]byte{},
	}

	payload, err := rlp.EncodeToBytes(&ist)
	if err != nil {
		return nil, err
	}

	return append(buf.Bytes(), payload...), nil
}

// writeSeal writes the extra-data field of the given header with the given seals.
// suggest to rename to writeSeal.
func writeSeal(h *types.Header, seal []byte) error {
	if len(seal)%types.IstanbulExtraSeal != 0 {
		return errInvalidSignature
	}

	istanbulExtra, err := types.ExtractIstanbulExtra(h)
	if err != nil {
		return err
	}

	istanbulExtra.Seal = seal
	payload, err := rlp.EncodeToBytes(&istanbulExtra)
	if err != nil {
		return err
	}

	h.Extra = append(h.Extra[:types.IstanbulExtraVanity], payload...)
	return nil
}

// writeCommittedSeals writes the extra-data field of a block header with given committed seals.
func writeCommittedSeals(h *types.Header, committedSeals [][]byte) error {
	if len(committedSeals) == 0 {
		return errInvalidCommittedSeals
	}

	for _, seal := range committedSeals {
		if len(seal) != types.IstanbulExtraSeal {
			return errInvalidCommittedSeals
		}
	}

	istanbulExtra, err := types.ExtractIstanbulExtra(h)
	if err != nil {
		return err
	}

	istanbulExtra.CommittedSeal = make([][]byte, len(committedSeals))
	copy(istanbulExtra.CommittedSeal, committedSeals)

	payload, err := rlp.EncodeToBytes(&istanbulExtra)
	if err != nil {
		return err
	}

	h.Extra = append(h.Extra[:types.IstanbulExtraVanity], payload...)
	return nil
}<|MERGE_RESOLUTION|>--- conflicted
+++ resolved
@@ -505,9 +505,6 @@
 
 	reward.DistributeBlockReward(state, rewardSpec.Rewards)
 
-<<<<<<< HEAD
-	header.Root = state.IntermediateRoot(true).ToHash()
-=======
 	// Only on the KIP-103 hardfork block, the following logic should be executed
 	if chain.Config().IsKIP103ForkBlock(header.Number) {
 		// RebalanceTreasury can modify the global state (state),
@@ -524,8 +521,7 @@
 			logger.Info("successfully executed treasury rebalancing (KIP-103)", "memo", string(memo))
 		}
 	}
-	header.Root = state.IntermediateRoot(true)
->>>>>>> 357b136d
+	header.Root = state.IntermediateRoot(true).ToHash()
 
 	// Assemble and return the final block for sealing
 	return types.NewBlock(header, txs, receipts), nil
