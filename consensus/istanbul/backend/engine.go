--- conflicted
+++ resolved
@@ -421,7 +421,6 @@
 // Note, the block header and state database might be updated to reflect any
 // consensus rules that happen at finalization (e.g. block rewards).
 func (sb *backend) Finalize(chain consensus.ChainReader, header *types.Header, state *state.StateDB, txs []*types.Transaction,
-<<<<<<< HEAD
 	receipts []*types.Receipt) (*types.Block, error) {
 
 	// We can assure that if the kip71 hard forked block should have the field of base fee
@@ -435,10 +434,6 @@
 		return nil, consensus.ErrInvalidBaseFee
 	}
 
-=======
-	receipts []*types.Receipt,
-) (*types.Block, error) {
->>>>>>> 85417b4b
 	// If sb.chain is nil, it means backend is not initialized yet.
 	if sb.chain != nil && sb.governance.ProposerPolicy() == uint64(istanbul.WeightedRandom) {
 		// TODO-Klaytn Let's redesign below logic and remove dependency between block reward and istanbul consensus.
