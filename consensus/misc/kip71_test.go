--- conflicted
+++ resolved
@@ -88,11 +88,9 @@
 			GasUsed: test.parentGasUsed,
 			BaseFee: new(big.Int).SetUint64(test.parentBaseFee),
 		}
-<<<<<<< HEAD
+    
 		even := NextMagmaBlockBaseFee(parent, testConfig.Governance.KIP71)
-=======
-		even := NextBlockBaseFee(parent, testConfig)
->>>>>>> e8cb80e3
+
 		// even check
 		if even.Bit(0) != 0 {
 			t.Errorf("NextBlockBaseFee:%d is not a even number", even)
